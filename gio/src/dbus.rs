--- conflicted
+++ resolved
@@ -126,15 +126,9 @@
         let id = ffi::g_bus_watch_name_on_connection_with_closures(
             connection.to_glib_none().0,
             name.to_glib_none().0,
-<<<<<<< HEAD
-            flags.to_glib(),
+            flags.into_glib(),
             appeared_closure(name_appeared).to_glib_none().0,
             vanished_closure(name_vanished).to_glib_none().0,
-=======
-            flags.into_glib(),
-            watch_closure(name_appeared).to_glib_none().0,
-            watch_closure(name_vanished).to_glib_none().0,
->>>>>>> fa6c050f
         );
         WatcherId(NonZeroU32::new_unchecked(id))
     }
@@ -155,15 +149,9 @@
         let id = ffi::g_bus_watch_name_with_closures(
             bus_type.into_glib(),
             name.to_glib_none().0,
-<<<<<<< HEAD
-            flags.to_glib(),
+            flags.into_glib(),
             appeared_closure(name_appeared).to_glib_none().0,
             vanished_closure(name_vanished).to_glib_none().0,
-=======
-            flags.into_glib(),
-            watch_closure(name_appeared).to_glib_none().0,
-            watch_closure(name_vanished).to_glib_none().0,
->>>>>>> fa6c050f
         );
         WatcherId(NonZeroU32::new_unchecked(id))
     }
