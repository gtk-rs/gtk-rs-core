// Take a look at the license at the top of the repository in the LICENSE file.

use std::fmt::Debug;

#[cfg(feature = "use_glib")]
use glib::translate::*;

use crate::{ffi, Error};

// Helper macro for our GValue related trait impls
#[cfg(feature = "use_glib")]
macro_rules! gvalue_impl {
    ($name:ty, $get_type:expr) => {
        impl glib::prelude::StaticType for $name {
            #[inline]
            fn static_type() -> glib::Type {
                unsafe { from_glib($get_type()) }
            }
        }

        impl glib::value::ValueType for $name {
            type Type = Self;
        }

        unsafe impl<'a> glib::value::FromValue<'a> for $name {
            type Checker = glib::value::GenericValueTypeChecker<Self>;

            unsafe fn from_value(value: &'a glib::Value) -> Self {
                Self::from(glib::gobject_ffi::g_value_get_enum(value.to_glib_none().0))
            }
        }

        impl glib::value::ToValue for $name {
            fn to_value(&self) -> glib::Value {
                let mut value = glib::Value::for_value_type::<Self>();
                unsafe {
                    glib::gobject_ffi::g_value_set_enum(value.to_glib_none_mut().0, (*self).into());
                }
                value
            }

            fn value_type(&self) -> glib::Type {
                <Self as glib::prelude::StaticType>::static_type()
            }
        }

        impl From<$name> for glib::Value {
            #[inline]
            fn from(v: $name) -> Self {
                glib::value::ToValue::to_value(&v)
            }
        }
    };
}

/// Specifies the type of antialiasing to do when rendering text or shapes.
///
/// `cairo 1.12` added a set of antialiasing hints, rather than specifying a specific antialias
/// method. These hints are:
///
/// - [`Antialias::Fast`]: Allow the backend to degrade raster quality for speed.
/// - [`Antialias::Good`]: Balance between speed and quality.
/// - [`Antialias::Best`]: High-fidelity, but potentially slow, raster mode.
///
/// These make no guarantee on how the backend will perform its rasterisation (if it even
/// rasterises!), nor that they have any differing effect other than to enable some form of
/// antialiasing. In the case of glyph rendering, [`Antialias::Fast`] and [`Antialias::Good`] will
/// be mapped to [`Antialias::Gray`], with [`Antialias::Best`] being equivalent to
/// [`Antialias::Subpixel`].
///
/// The interpretation of [`Antialias::Default`] is left entirely up to the backend. Typically,
/// this will be similar to [`Antialias::Good`].
#[derive(Clone, PartialEq, Eq, PartialOrd, Debug, Copy)]
#[non_exhaustive]
#[doc(alias = "cairo_antialias_t")]
pub enum Antialias {
    /// Use the default antialiasing for the subsystem and target device.
    #[doc(alias = "ANTIALIAS_DEFAULT")]
    Default,

    /* method */
    /// Use a bilevel alpha mask.
    #[doc(alias = "ANTIALIAS_NONE")]
    None,

    /// Perform single-color antialiasing (using shades of gray for black text on a white
    /// background, for example).
    #[doc(alias = "ANTIALIAS_GRAY")]
    Gray,

    /// Perform antialiasing by taking advantage of the order of subpixel elements on devices such
    /// as LCD panels.
    #[doc(alias = "ANTIALIAS_SUBPIXEL")]
    Subpixel,

    /* hints */
    /// Hint that the backend should perform some antialiasing, but prefer speed over quality.
    #[doc(alias = "ANTIALIAS_FAST")]
    Fast,

    /// Hint that the backend should balance quality against performance.
    #[doc(alias = "ANTIALIAS_GOOD")]
    Good,

    /// Hint that the backend should render at the highest quality, sacrificing speed if necessary.
    #[doc(alias = "ANTIALIAS_BEST")]
    Best,

    #[doc(hidden)]
    __Unknown(i32),
}

#[doc(hidden)]
impl From<Antialias> for ffi::cairo_antialias_t {
    fn from(val: Antialias) -> ffi::cairo_antialias_t {
        match val {
            Antialias::Default => ffi::ANTIALIAS_DEFAULT,
            Antialias::None => ffi::ANTIALIAS_NONE,
            Antialias::Gray => ffi::ANTIALIAS_GRAY,
            Antialias::Subpixel => ffi::ANTIALIAS_SUBPIXEL,
            Antialias::Fast => ffi::ANTIALIAS_FAST,
            Antialias::Good => ffi::ANTIALIAS_GOOD,
            Antialias::Best => ffi::ANTIALIAS_BEST,
            Antialias::__Unknown(value) => value,
        }
    }
}

#[doc(hidden)]
impl From<ffi::cairo_antialias_t> for Antialias {
    fn from(value: ffi::cairo_antialias_t) -> Self {
        match value {
            ffi::ANTIALIAS_DEFAULT => Self::Default,
            ffi::ANTIALIAS_NONE => Self::None,
            ffi::ANTIALIAS_GRAY => Self::Gray,
            ffi::ANTIALIAS_SUBPIXEL => Self::Subpixel,
            ffi::ANTIALIAS_FAST => Self::Fast,
            ffi::ANTIALIAS_GOOD => Self::Good,
            ffi::ANTIALIAS_BEST => Self::Best,
            value => Self::__Unknown(value),
        }
    }
}

#[cfg(feature = "use_glib")]
gvalue_impl!(Antialias, ffi::gobject::cairo_gobject_antialias_get_type);

/// Select how paths are filled.
///
/// For both fill rules, whether or not a point is included in the fill is determined by taking a
/// ray from that point to infinity, and looking at intersections with the path. The ray can be in
/// any direction, as long as it doesn't pass through the end point of a segment, or have a tricky
/// intersection, such as intersecting tangent to the path.
///
/// The default fill rule is [`FillRule::Winding`].
#[derive(Clone, PartialEq, Eq, PartialOrd, Debug, Copy)]
#[non_exhaustive]
#[doc(alias = "cairo_fill_rule_t")]
pub enum FillRule {
    /// Count the number of times the ray crosses the path from left to right.
    ///
    /// When crossing a path from left to right, increment the count by 1. When crossing from right
    /// to left, decrement the count by 1. If the result is non-zero, the point will be filled.
    #[doc(alias = "FILL_RULE_WINDING")]
    Winding,

    /// Count the number of intersections of the ray with the path, with no regard to the
    /// orientation of the crossing.
    ///
    /// If the total number of intersections is odd, the point will be filled.
    #[doc(alias = "FILL_RULE_EVEN_ODD")]
    EvenOdd,

    #[doc(hidden)]
    __Unknown(i32),
}

#[doc(hidden)]
impl From<FillRule> for ffi::cairo_fill_rule_t {
    fn from(val: FillRule) -> ffi::cairo_fill_rule_t {
        match val {
            FillRule::Winding => ffi::FILL_RULE_WINDING,
            FillRule::EvenOdd => ffi::FILL_RULE_EVEN_ODD,
            FillRule::__Unknown(value) => value,
        }
    }
}

#[doc(hidden)]
impl From<ffi::cairo_fill_rule_t> for FillRule {
    fn from(value: ffi::cairo_fill_rule_t) -> Self {
        match value {
            ffi::FILL_RULE_WINDING => Self::Winding,
            ffi::FILL_RULE_EVEN_ODD => Self::EvenOdd,
            value => Self::__Unknown(value),
        }
    }
}

#[cfg(feature = "use_glib")]
gvalue_impl!(FillRule, ffi::gobject::cairo_gobject_fill_rule_get_type);

/// Specifies how to render endpoints of paths when stroking.
///
/// The default line cap style is [`LineCap::Butt`].
#[derive(Clone, PartialEq, Eq, PartialOrd, Debug, Copy)]
#[non_exhaustive]
#[doc(alias = "cairo_line_cap_t")]
pub enum LineCap {
    /// Begin and end the line exactly at the start and end points.
    #[doc(alias = "LINE_CAP_BUTT")]
    Butt,

    /// Use a round ending, with the center of the circle at the end point.
    #[doc(alias = "LINE_CAP_ROUND")]
    Round,

    /// Use squared-off ending, with the center at the end point.
    #[doc(alias = "LINE_CAP_SQUARE")]
    Square,

    #[doc(hidden)]
    __Unknown(i32),
}

#[doc(hidden)]
impl From<LineCap> for ffi::cairo_line_cap_t {
    fn from(val: LineCap) -> ffi::cairo_line_cap_t {
        match val {
            LineCap::Butt => ffi::LINE_CAP_BUTT,
            LineCap::Round => ffi::LINE_CAP_ROUND,
            LineCap::Square => ffi::LINE_CAP_SQUARE,
            LineCap::__Unknown(value) => value,
        }
    }
}

#[doc(hidden)]
impl From<ffi::cairo_line_cap_t> for LineCap {
    fn from(value: ffi::cairo_line_cap_t) -> Self {
        match value {
            ffi::LINE_CAP_BUTT => Self::Butt,
            ffi::LINE_CAP_ROUND => Self::Round,
            ffi::LINE_CAP_SQUARE => Self::Square,
            value => Self::__Unknown(value),
        }
    }
}

#[cfg(feature = "use_glib")]
gvalue_impl!(LineCap, ffi::gobject::cairo_gobject_line_cap_get_type);

/// Specifies how to render the junction of two lines when stroking.
///
/// The default line join style is [`LineJoin::Miter`].
#[derive(Clone, PartialEq, Eq, PartialOrd, Debug, Copy)]
#[non_exhaustive]
#[doc(alias = "cairo_line_join_t")]
pub enum LineJoin {
    /// Use a sharp (angled) corner.
    ///
    /// See [`Context::set_miter_limit`] for more details.
    ///
    /// [`Context::set_miter_limit`]: crate::Context::set_miter_limit
    #[doc(alias = "LINE_JOIN_MITER")]
    Miter,

    /// Use a rounded join, with the center of the circle at the join point.
    #[doc(alias = "LINE_JOIN_ROUND")]
    Round,

    /// Use a cut-off join, with the join cut off at half the line width from the join point.
    #[doc(alias = "LINE_JOIN_BEVEL")]
    Bevel,

    #[doc(hidden)]
    __Unknown(i32),
}

#[doc(hidden)]
impl From<LineJoin> for ffi::cairo_line_join_t {
    fn from(val: LineJoin) -> ffi::cairo_line_join_t {
        match val {
            LineJoin::Miter => ffi::LINE_JOIN_MITER,
            LineJoin::Round => ffi::LINE_JOIN_ROUND,
            LineJoin::Bevel => ffi::LINE_JOIN_BEVEL,
            LineJoin::__Unknown(value) => value,
        }
    }
}

#[doc(hidden)]
impl From<ffi::cairo_line_join_t> for LineJoin {
    fn from(value: ffi::cairo_line_join_t) -> Self {
        match value {
            ffi::LINE_JOIN_MITER => Self::Miter,
            ffi::LINE_JOIN_ROUND => Self::Round,
            ffi::LINE_JOIN_BEVEL => Self::Bevel,
            value => Self::__Unknown(value),
        }
    }
}

#[cfg(feature = "use_glib")]
gvalue_impl!(LineJoin, ffi::gobject::cairo_gobject_line_join_get_type);

/// Set the compositing operator to be used for all drawing operations.
///
/// Operators marked as **unbounded** will modify their destination, even outside of the mask
/// layer. Their effect can still be limited by clipping.
///
/// For a detailed discussion of the effects of each operator, see the [Cairo operator
/// documentation](https://www.cairographics.org/operators/).
///
/// The default operator is [`Operator::Over`].
#[derive(Clone, PartialEq, Eq, PartialOrd, Debug, Copy)]
#[non_exhaustive]
#[doc(alias = "cairo_operator_t")]
pub enum Operator {
    /// Clear the destination layer.
    #[doc(alias = "OPERATOR_CLEAR")]
    Clear,

    /// Replace the destination layer.
    #[doc(alias = "OPERATOR_SOURCE")]
    Source,

    /// Draw the source layer on top of the destination layer.
    #[doc(alias = "OPERATOR_OVER")]
    Over,

    /// **Unbounded**: Draw the source where there was destination content.
    #[doc(alias = "OPERATOR_IN")]
    In,

    /// **Unbounded**: Draw the source where there was no destination content.
    #[doc(alias = "OPERATOR_OUT")]
    Out,

    /// Draw the source on top of the destination and only there.
    #[doc(alias = "OPERATOR_ATOP")]
    Atop,

    /// Ignore the source, drawing only destination content.
    #[doc(alias = "OPERATOR_DEST")]
    Dest,

    /// Ignore the destination, drawing only source content.
    #[doc(alias = "OPERATOR_DEST_OVER")]
    DestOver,

    /// Leave destination content only where there was source content.
    #[doc(alias = "OPERATOR_DEST_IN")]
    DestIn,

    /// Leave destination content only where there was no source content.
    #[doc(alias = "OPERATOR_DEST_OUT")]
    DestOut,

    /// Leave destination content on top of the source and only there.
    #[doc(alias = "OPERATOR_DEST_ATOP")]
    DestAtop,

    /// Source and destination are shown only where there is no overlap.
    #[doc(alias = "OPERATOR_XOR")]
    Xor,

    /// Source and destination layers are accumulated.
    #[doc(alias = "OPERATOR_ADD")]
    Add,

    /// Like [`Operator::Over`], but assumes the source and destination are disjoint geometries.
    #[doc(alias = "OPERATOR_SATURATE")]
    Saturate,

    /// The source and destination layers are multiplied. This causes the result to be at least as
    /// dark as the darker inputs.
    #[doc(alias = "OPERATOR_MULTIPLY")]
    Multiply,

    /// The source and destination layers are complemented and multiplied. This causes the result
    /// to be at least as light as the lighter inputs.
    #[doc(alias = "OPERATOR_SCREEN")]
    Screen,

    /// Chooses [`Operator::Multiply`] or [`Operator::Screen`], depending on the lightness of the
    /// destination color.
    #[doc(alias = "OPERATOR_OVERLAY")]
    Overlay,

    /// Replaces the destination layer with the source layer if the source layer is darker;
    /// otherwise, keeps the source layer.
    #[doc(alias = "OPERATOR_DARKEN")]
    Darken,

    /// Replaces the destination layer with the source layer if the source layer is lighter;
    /// otherwise, keeps the source layer.
    #[doc(alias = "OPERATOR_LIGHTEN")]
    Lighten,

    /// Brightens the destination color to reflect the source color.
    #[doc(alias = "OPERATOR_COLOR_DODGE")]
    ColorDodge,

    /// Darkens the destination color to reflect the source color.
    #[doc(alias = "OPERATOR_COLOR_BURN")]
    ColorBurn,

    /// Chooses [`Operator::Multiply`] or [`Operator::Screen`], depending on the source color.
    #[doc(alias = "OPERATOR_HARD_LIGHT")]
    HardLight,

    /// Chooses [`Operator::ColorDodge`] or [`Operator::ColorBurn`], depending on the source color.
    #[doc(alias = "OPERATOR_SOFT_LIGHT")]
    SoftLight,

    /// Takes the difference of the source and destination color.
    #[doc(alias = "OPERATOR_DIFFERENCE")]
    Difference,

    /// Like [`Operator::Difference`], but with lower contrast.
    #[doc(alias = "OPERATOR_EXCLUSION")]
    Exclusion,

    /// Creates a color with the hue of the source, and the saturation and luminosity of the
    /// destination.
    #[doc(alias = "OPERATOR_HSL_HUE")]
    HslHue,

    /// Creates a color with the saturation of the source, and the hue and luminosity of the
    /// destination.
    #[doc(alias = "OPERATOR_HSL_SATURATION")]
    HslSaturation,

    /// Creates a color with the hue and saturation of the source, and the luminosity of the
    /// destination.
    #[doc(alias = "OPERATOR_HSL_COLOR")]
    HslColor,

    /// Creates a color with the luminosity of the source, and the hue and saturation of the
    /// destination.
    #[doc(alias = "OPERATOR_HSL_LUMINOSITY")]
    HslLuminosity,

    #[doc(hidden)]
    __Unknown(i32),
}

#[doc(hidden)]
impl From<Operator> for ffi::cairo_operator_t {
    fn from(val: Operator) -> ffi::cairo_operator_t {
        match val {
            Operator::Clear => ffi::OPERATOR_CLEAR,
            Operator::Source => ffi::OPERATOR_SOURCE,
            Operator::Over => ffi::OPERATOR_OVER,
            Operator::In => ffi::OPERATOR_IN,
            Operator::Out => ffi::OPERATOR_OUT,
            Operator::Atop => ffi::OPERATOR_ATOP,
            Operator::Dest => ffi::OPERATOR_DEST,
            Operator::DestOver => ffi::OPERATOR_DEST_OVER,
            Operator::DestIn => ffi::OPERATOR_DEST_IN,
            Operator::DestOut => ffi::OPERATOR_DEST_OUT,
            Operator::DestAtop => ffi::OPERATOR_DEST_ATOP,
            Operator::Xor => ffi::OPERATOR_XOR,
            Operator::Add => ffi::OPERATOR_ADD,
            Operator::Saturate => ffi::OPERATOR_SATURATE,
            Operator::Multiply => ffi::OPERATOR_MULTIPLY,
            Operator::Screen => ffi::OPERATOR_SCREEN,
            Operator::Overlay => ffi::OPERATOR_OVERLAY,
            Operator::Darken => ffi::OPERATOR_DARKEN,
            Operator::Lighten => ffi::OPERATOR_LIGHTEN,
            Operator::ColorDodge => ffi::OPERATOR_COLOR_DODGE,
            Operator::ColorBurn => ffi::OPERATOR_COLOR_BURN,
            Operator::HardLight => ffi::OPERATOR_HARD_LIGHT,
            Operator::SoftLight => ffi::OPERATOR_SOFT_LIGHT,
            Operator::Difference => ffi::OPERATOR_DIFFERENCE,
            Operator::Exclusion => ffi::OPERATOR_EXCLUSION,
            Operator::HslHue => ffi::OPERATOR_HSL_HUE,
            Operator::HslSaturation => ffi::OPERATOR_HSL_SATURATION,
            Operator::HslColor => ffi::OPERATOR_HSL_COLOR,
            Operator::HslLuminosity => ffi::OPERATOR_HSL_LUMINOSITY,
            Operator::__Unknown(value) => value,
        }
    }
}

#[doc(hidden)]
impl From<ffi::cairo_operator_t> for Operator {
    fn from(value: ffi::cairo_operator_t) -> Self {
        match value {
            ffi::OPERATOR_CLEAR => Self::Clear,
            ffi::OPERATOR_SOURCE => Self::Source,
            ffi::OPERATOR_OVER => Self::Over,
            ffi::OPERATOR_IN => Self::In,
            ffi::OPERATOR_OUT => Self::Out,
            ffi::OPERATOR_ATOP => Self::Atop,
            ffi::OPERATOR_DEST => Self::Dest,
            ffi::OPERATOR_DEST_OVER => Self::DestOver,
            ffi::OPERATOR_DEST_IN => Self::DestIn,
            ffi::OPERATOR_DEST_OUT => Self::DestOut,
            ffi::OPERATOR_DEST_ATOP => Self::DestAtop,
            ffi::OPERATOR_XOR => Self::Xor,
            ffi::OPERATOR_ADD => Self::Add,
            ffi::OPERATOR_SATURATE => Self::Saturate,
            ffi::OPERATOR_MULTIPLY => Self::Multiply,
            ffi::OPERATOR_SCREEN => Self::Screen,
            ffi::OPERATOR_OVERLAY => Self::Overlay,
            ffi::OPERATOR_DARKEN => Self::Darken,
            ffi::OPERATOR_LIGHTEN => Self::Lighten,
            ffi::OPERATOR_COLOR_DODGE => Self::ColorDodge,
            ffi::OPERATOR_COLOR_BURN => Self::ColorBurn,
            ffi::OPERATOR_HARD_LIGHT => Self::HardLight,
            ffi::OPERATOR_SOFT_LIGHT => Self::SoftLight,
            ffi::OPERATOR_DIFFERENCE => Self::Difference,
            ffi::OPERATOR_EXCLUSION => Self::Exclusion,
            ffi::OPERATOR_HSL_HUE => Self::HslHue,
            ffi::OPERATOR_HSL_SATURATION => Self::HslSaturation,
            ffi::OPERATOR_HSL_COLOR => Self::HslColor,
            ffi::OPERATOR_HSL_LUMINOSITY => Self::HslLuminosity,
            value => Self::__Unknown(value),
        }
    }
}

#[cfg(feature = "use_glib")]
gvalue_impl!(Operator, ffi::gobject::cairo_gobject_operator_get_type);

/// Describes the type of a portion of a [`Path`].
///
/// [`Path`]: crate::Path
#[derive(Clone, PartialEq, Eq, PartialOrd, Debug, Copy)]
#[non_exhaustive]
#[doc(alias = "cairo_path_data_type_t")]
pub enum PathDataType {
    #[doc(alias = "PATH_DATA_TYPE_MOVE_TO")]
    MoveTo,
    #[doc(alias = "PATH_DATA_TYPE_LINE_TO")]
    LineTo,
    #[doc(alias = "PATH_DATA_TYPE_CURVE_TO")]
    CurveTo,
    #[doc(alias = "PATH_DATA_TYPE_CLOSE_PATH")]
    ClosePath,
    #[doc(hidden)]
    __Unknown(i32),
}

#[doc(hidden)]
impl From<PathDataType> for ffi::cairo_path_data_type_t {
    fn from(val: PathDataType) -> ffi::cairo_path_data_type_t {
        match val {
            PathDataType::MoveTo => ffi::PATH_DATA_TYPE_MOVE_TO,
            PathDataType::LineTo => ffi::PATH_DATA_TYPE_LINE_TO,
            PathDataType::CurveTo => ffi::PATH_DATA_TYPE_CURVE_TO,
            PathDataType::ClosePath => ffi::PATH_DATA_TYPE_CLOSE_PATH,
            PathDataType::__Unknown(value) => value,
        }
    }
}

#[doc(hidden)]
impl From<ffi::cairo_path_data_type_t> for PathDataType {
    fn from(value: ffi::cairo_path_data_type_t) -> Self {
        match value {
            ffi::PATH_DATA_TYPE_MOVE_TO => Self::MoveTo,
            ffi::PATH_DATA_TYPE_LINE_TO => Self::LineTo,
            ffi::PATH_DATA_TYPE_CURVE_TO => Self::CurveTo,
            ffi::PATH_DATA_TYPE_CLOSE_PATH => Self::ClosePath,
            value => Self::__Unknown(value),
        }
    }
}

#[cfg(feature = "use_glib")]
gvalue_impl!(
    PathDataType,
    ffi::gobject::cairo_gobject_path_data_type_get_type
);

/// Describes the content a [`Surface`] will contain.
///
/// [`Surface`]: crate::Surface
#[derive(Clone, PartialEq, Eq, PartialOrd, Debug, Copy)]
#[non_exhaustive]
#[doc(alias = "cairo_content_t")]
pub enum Content {
    /// The [`Surface`] will hold color content only.
    ///
    /// [`Surface`]: crate::Surface
    #[doc(alias = "CONTENT_COLOR")]
    Color,

    /// The [`Surface`] will hold alpha content only.
    ///
    /// [`Surface`]: crate::Surface
    #[doc(alias = "CONTENT_ALPHA")]
    Alpha,

    /// The [`Surface`] will hold both color and alpha content.
    ///
    /// [`Surface`]: crate::Surface
    #[doc(alias = "CONTENT_COLOR_ALPHA")]
    ColorAlpha,

    #[doc(hidden)]
    __Unknown(i32),
}

#[doc(hidden)]
impl From<Content> for ffi::cairo_content_t {
    fn from(val: Content) -> ffi::cairo_content_t {
        match val {
            Content::Color => ffi::CONTENT_COLOR,
            Content::Alpha => ffi::CONTENT_ALPHA,
            Content::ColorAlpha => ffi::CONTENT_COLOR_ALPHA,
            Content::__Unknown(value) => value,
        }
    }
}

#[doc(hidden)]
impl From<ffi::cairo_content_t> for Content {
    fn from(value: ffi::cairo_content_t) -> Self {
        match value {
            ffi::CONTENT_COLOR => Self::Color,
            ffi::CONTENT_ALPHA => Self::Alpha,
            ffi::CONTENT_COLOR_ALPHA => Self::ColorAlpha,
            value => Self::__Unknown(value),
        }
    }
}

#[cfg(feature = "use_glib")]
gvalue_impl!(Content, ffi::gobject::cairo_gobject_content_get_type);

/// Describes how pattern color / alpha is determined for areas "outside" the pattern's natural
/// area, (for example, outside the surface bounds or outside the gradient geometry).
///
/// Mesh patterns are not affected by this setting.
///
/// The default extend mode is [`Extend::None`] for surface patterns and [`Extend::Pad`] for
/// gradient patterns.
#[derive(Clone, PartialEq, Eq, PartialOrd, Debug, Copy)]
#[non_exhaustive]
#[doc(alias = "cairo_extend_t")]
pub enum Extend {
    /// Pixels outside of the source pattern are fully transparent.
    #[doc(alias = "EXTEND_NONE")]
    None,

    /// The pattern is tiled by repeating.
    #[doc(alias = "EXTEND_REPEAT")]
    Repeat,

    /// The pattern is tiled by reflecting at the edges.
    #[doc(alias = "EXTEND_REFLECT")]
    Reflect,

    /// Pixels outside of the pattern copy the closest pixel from the source.
    #[doc(alias = "EXTEND_PAD")]
    Pad,

    #[doc(hidden)]
    __Unknown(i32),
}

#[doc(hidden)]
impl From<Extend> for ffi::cairo_extend_t {
    fn from(val: Extend) -> ffi::cairo_extend_t {
        match val {
            Extend::None => ffi::EXTEND_NONE,
            Extend::Repeat => ffi::EXTEND_REPEAT,
            Extend::Reflect => ffi::EXTEND_REFLECT,
            Extend::Pad => ffi::EXTEND_PAD,
            Extend::__Unknown(value) => value,
        }
    }
}

#[doc(hidden)]
impl From<ffi::cairo_extend_t> for Extend {
    fn from(value: ffi::cairo_extend_t) -> Self {
        match value {
            ffi::EXTEND_NONE => Self::None,
            ffi::EXTEND_REPEAT => Self::Repeat,
            ffi::EXTEND_REFLECT => Self::Reflect,
            ffi::EXTEND_PAD => Self::Pad,
            value => Self::__Unknown(value),
        }
    }
}

#[cfg(feature = "use_glib")]
gvalue_impl!(Extend, ffi::gobject::cairo_gobject_extend_get_type);

/// Indicates the filtering to apply when reading pixel values from [`Pattern`]s.
///
/// [`Pattern`]: crate::Pattern
#[derive(Clone, PartialEq, Eq, PartialOrd, Debug, Copy)]
#[non_exhaustive]
#[doc(alias = "cairo_filter_t")]
pub enum Filter {
    /// High-performance filter with quality similar to [`Filter::Nearest`].
    #[doc(alias = "FILTER_FAST")]
    Fast,

    /// Reasonable-performance filter with quality similar to [`Filter::Bilinear`].
    #[doc(alias = "FILTER_GOOD")]
    Good,

    /// Highest-quality filter; performance may not be suitable for interactive use.
    #[doc(alias = "FILTER_BEST")]
    Best,

    /// Nearest-neighbor filtering.
    #[doc(alias = "FILTER_NEAREST")]
    Nearest,

    /// Linear interpolation in two dimensions.
    #[doc(alias = "FILTER_BILINEAR")]
    Bilinear,

    /// Gaussian interpolation in two dimensions.
    #[doc(alias = "FILTER_GAUSSIAN")]
    Gaussian,

    #[doc(hidden)]
    __Unknown(i32),
}

#[doc(hidden)]
impl From<Filter> for ffi::cairo_filter_t {
    fn from(val: Filter) -> ffi::cairo_filter_t {
        match val {
            Filter::Fast => ffi::FILTER_FAST,
            Filter::Good => ffi::FILTER_GOOD,
            Filter::Best => ffi::FILTER_BEST,
            Filter::Nearest => ffi::FILTER_NEAREST,
            Filter::Bilinear => ffi::FILTER_BILINEAR,
            Filter::Gaussian => ffi::FILTER_GAUSSIAN,
            Filter::__Unknown(value) => value,
        }
    }
}

#[doc(hidden)]
impl From<ffi::cairo_filter_t> for Filter {
    fn from(value: ffi::cairo_filter_t) -> Self {
        match value {
            ffi::FILTER_FAST => Self::Fast,
            ffi::FILTER_GOOD => Self::Good,
            ffi::FILTER_BEST => Self::Best,
            ffi::FILTER_NEAREST => Self::Nearest,
            ffi::FILTER_BILINEAR => Self::Bilinear,
            ffi::FILTER_GAUSSIAN => Self::Gaussian,
            value => Self::__Unknown(value),
        }
    }
}

#[cfg(feature = "use_glib")]
gvalue_impl!(Filter, ffi::gobject::cairo_gobject_filter_get_type);

/// Describes the type of a [`Pattern`].
///
/// If you are looking to create a specific type of pattern, you should use the appropriate
/// constructor method with one of the `struct`s below:
///
/// - [`SolidPattern`]
/// - [`SurfacePattern`]
/// - [`LinearGradient`]
/// - [`RadialGradient`]
/// - [`Mesh`]
///
/// [`Pattern`]: crate::Pattern
/// [`SolidPattern`]: crate::SolidPattern
/// [`SurfacePattern`]: crate::SurfacePattern
/// [`LinearGradient`]: crate::LinearGradient
/// [`RadialGradient`]: crate::RadialGradient
/// [`Mesh`]: crate::Mesh
#[derive(Clone, PartialEq, Eq, PartialOrd, Debug, Copy)]
#[non_exhaustive]
#[doc(alias = "cairo_pattern_type_t")]
pub enum PatternType {
    /// The pattern is a solid opaque / translucent color.
    #[doc(alias = "PATTERN_TYPE_SOLID")]
    Solid,

    /// The pattern is based on a [`Surface`].
    ///
    /// [`Surface`]: crate::Surface
    #[doc(alias = "PATTERN_TYPE_SURFACE")]
    Surface,

    /// The pattern is a linear gradient.
    #[doc(alias = "PATTERN_TYPE_LINEAR_GRADIENT")]
    LinearGradient,

    /// The pattern is a radial gradient.
    #[doc(alias = "PATTERN_TYPE_RADIAL_GRADIENT")]
    RadialGradient,

    /// The pattern is a mesh.
    #[doc(alias = "PATTERN_TYPE_MESH")]
    Mesh,

    /// The pattern is a user providing raster data.
    #[doc(alias = "PATTERN_TYPE_RASTER_SOURCE")]
    RasterSource,
    #[doc(hidden)]
    __Unknown(i32),
}

#[doc(hidden)]
impl From<PatternType> for ffi::cairo_pattern_type_t {
    fn from(val: PatternType) -> ffi::cairo_pattern_type_t {
        match val {
            PatternType::Solid => ffi::PATTERN_TYPE_SOLID,
            PatternType::Surface => ffi::PATTERN_TYPE_SURFACE,
            PatternType::LinearGradient => ffi::PATTERN_TYPE_LINEAR_GRADIENT,
            PatternType::RadialGradient => ffi::PATTERN_TYPE_RADIAL_GRADIENT,
            PatternType::Mesh => ffi::PATTERN_TYPE_MESH,
            PatternType::RasterSource => ffi::PATTERN_TYPE_RASTER_SOURCE,
            PatternType::__Unknown(value) => value,
        }
    }
}

#[doc(hidden)]
impl From<ffi::cairo_pattern_type_t> for PatternType {
    fn from(value: ffi::cairo_pattern_type_t) -> Self {
        match value {
            ffi::PATTERN_TYPE_SOLID => Self::Solid,
            ffi::PATTERN_TYPE_SURFACE => Self::Surface,
            ffi::PATTERN_TYPE_LINEAR_GRADIENT => Self::LinearGradient,
            ffi::PATTERN_TYPE_RADIAL_GRADIENT => Self::RadialGradient,
            ffi::PATTERN_TYPE_MESH => Self::Mesh,
            ffi::PATTERN_TYPE_RASTER_SOURCE => Self::RasterSource,
            value => Self::__Unknown(value),
        }
    }
}

#[cfg(feature = "use_glib")]
gvalue_impl!(
    PatternType,
    ffi::gobject::cairo_gobject_pattern_type_get_type
);

/// Variants of a font face based on their slant.
#[derive(Clone, PartialEq, Eq, PartialOrd, Debug, Copy)]
#[non_exhaustive]
#[doc(alias = "cairo_font_slant_t")]
pub enum FontSlant {
    /// Text is rendered upright.
    #[doc(alias = "FONT_SLANT_NORMAL")]
    Normal,

    /// Text is rendered with an italic slant.
    #[doc(alias = "FONT_SLANT_ITALIC")]
    Italic,

    /// Text is rendered with an oblique slant.
    #[doc(alias = "FONT_SLANT_OBLIQUE")]
    Oblique,
    #[doc(hidden)]
    __Unknown(i32),
}

#[doc(hidden)]
impl From<FontSlant> for ffi::cairo_font_slant_t {
    fn from(val: FontSlant) -> ffi::cairo_font_slant_t {
        match val {
            FontSlant::Normal => ffi::FONT_SLANT_NORMAL,
            FontSlant::Italic => ffi::FONT_SLANT_ITALIC,
            FontSlant::Oblique => ffi::FONT_SLANT_OBLIQUE,
            FontSlant::__Unknown(value) => value,
        }
    }
}

#[doc(hidden)]
impl From<ffi::cairo_font_slant_t> for FontSlant {
    fn from(value: ffi::cairo_font_slant_t) -> Self {
        match value {
            ffi::FONT_SLANT_NORMAL => Self::Normal,
            ffi::FONT_SLANT_ITALIC => Self::Italic,
            ffi::FONT_SLANT_OBLIQUE => Self::Oblique,
            value => Self::__Unknown(value),
        }
    }
}

#[cfg(feature = "use_glib")]
gvalue_impl!(FontSlant, ffi::gobject::cairo_gobject_font_slant_get_type);

/// Variants of a font face based on their weight.
#[derive(Clone, PartialEq, Eq, PartialOrd, Debug, Copy)]
#[non_exhaustive]
#[doc(alias = "cairo_font_weight_t")]
pub enum FontWeight {
    /// Normal font weight.
    #[doc(alias = "FONT_WEIGHT_NORMAL")]
    Normal,

    /// Bolded font weight.
    #[doc(alias = "FONT_WEIGHT_BOLD")]
    Bold,
    #[doc(hidden)]
    __Unknown(i32),
}

#[doc(hidden)]
impl From<FontWeight> for ffi::cairo_font_weight_t {
    fn from(val: FontWeight) -> ffi::cairo_font_weight_t {
        match val {
            FontWeight::Normal => ffi::FONT_WEIGHT_NORMAL,
            FontWeight::Bold => ffi::FONT_WEIGHT_BOLD,
            FontWeight::__Unknown(value) => value,
        }
    }
}

#[doc(hidden)]
impl From<ffi::cairo_font_weight_t> for FontWeight {
    fn from(value: ffi::cairo_font_weight_t) -> Self {
        match value {
            ffi::FONT_WEIGHT_NORMAL => Self::Normal,
            ffi::FONT_WEIGHT_BOLD => Self::Bold,
            value => Self::__Unknown(value),
        }
    }
}

#[cfg(feature = "use_glib")]
gvalue_impl!(FontWeight, ffi::gobject::cairo_gobject_font_weight_get_type);

/// Specifies properties of a text cluster mapping.
#[derive(Clone, PartialEq, Eq, PartialOrd, Debug, Copy)]
#[non_exhaustive]
#[doc(alias = "cairo_text_cluster_flags_t")]
pub enum TextClusterFlags {
    /// The clusters in the cluster array map to glyphs in the glyph array from start to end.
    #[doc(alias = "TEXT_CLUSTER_FLAGS_NONE")]
    None,

    /// The clusters in the cluster array map to glyphs in the glyph array from end to start.
    #[doc(alias = "TEXT_CLUSTER_FLAGS_BACKWARD")]
    Backward,
    #[doc(hidden)]
    __Unknown(i32),
}

#[doc(hidden)]
impl From<TextClusterFlags> for ffi::cairo_text_cluster_flags_t {
    fn from(val: TextClusterFlags) -> ffi::cairo_text_cluster_flags_t {
        match val {
            TextClusterFlags::None => ffi::TEXT_CLUSTER_FLAGS_NONE,
            TextClusterFlags::Backward => ffi::TEXT_CLUSTER_FLAGS_BACKWARD,
            TextClusterFlags::__Unknown(value) => value,
        }
    }
}

#[doc(hidden)]
impl From<ffi::cairo_text_cluster_flags_t> for TextClusterFlags {
    fn from(value: ffi::cairo_text_cluster_flags_t) -> Self {
        match value {
            ffi::TEXT_CLUSTER_FLAGS_NONE => Self::None,
            ffi::TEXT_CLUSTER_FLAGS_BACKWARD => Self::Backward,
            value => Self::__Unknown(value),
        }
    }
}

#[cfg(feature = "use_glib")]
gvalue_impl!(
    TextClusterFlags,
    ffi::gobject::cairo_gobject_text_cluster_flags_get_type
);

/// Describes the type of a [`FontFace`] or [`ScaledFont`], also known as "font backends" within
/// Cairo.
///
/// [`FontFace`]: crate::FontFace
/// [`ScaledFont`]: crate::ScaledFont
#[derive(Clone, PartialEq, Eq, PartialOrd, Debug, Copy)]
#[non_exhaustive]
#[doc(alias = "cairo_font_type_t")]
pub enum FontType {
    /// The font was created using [`FontFace::toy_create`].
    ///
    /// [`FontFace::toy_create`]: crate::FontFace::toy_create
    #[doc(alias = "FONT_TYPE_FONT_TYPE_TOY")]
    FontTypeToy,

    /// The font is of type FreeType.
    #[doc(alias = "FONT_TYPE_FONT_TYPE_FT")]
    FontTypeFt,

    /// The font is of type Win32.
    #[doc(alias = "FONT_TYPE_FONT_TYPE_WIN32")]
    FontTypeWin32,

    /// The font is of type Quartz.
    #[doc(alias = "FONT_TYPE_FONT_TYPE_QUARTZ")]
    FontTypeQuartz,

    /// The font is a [`UserFontFace`].
    ///
    /// [`UserFontFace`]: crate::UserFontFace
    #[doc(alias = "FONT_TYPE_FONT_TYPE_USER")]
    FontTypeUser,

    /// The font is of type Win32 DWrite.
    #[cfg(feature = "v1_18")]
    #[cfg_attr(docsrs, doc(cfg(feature = "v1_18")))]
    #[doc(alias = "FONT_TYPE_FONT_TYPE_DWRITE")]
    FontTypeDwrite,
    #[doc(hidden)]
    __Unknown(i32),
}

#[doc(hidden)]
impl From<FontType> for ffi::cairo_font_type_t {
    fn from(val: FontType) -> ffi::cairo_font_type_t {
        match val {
            FontType::FontTypeToy => ffi::FONT_TYPE_FONT_TYPE_TOY,
            FontType::FontTypeFt => ffi::FONT_TYPE_FONT_TYPE_FT,
            FontType::FontTypeWin32 => ffi::FONT_TYPE_FONT_TYPE_WIN32,
            FontType::FontTypeQuartz => ffi::FONT_TYPE_FONT_TYPE_QUARTZ,
            FontType::FontTypeUser => ffi::FONT_TYPE_FONT_TYPE_USER,
            #[cfg(feature = "v1_18")]
            FontType::FontTypeDwrite => ffi::FONT_TYPE_FONT_TYPE_DWRITE,
            FontType::__Unknown(value) => value,
        }
    }
}

#[doc(hidden)]
impl From<ffi::cairo_font_type_t> for FontType {
    fn from(value: ffi::cairo_font_type_t) -> Self {
        match value {
            ffi::FONT_TYPE_FONT_TYPE_TOY => Self::FontTypeToy,
            ffi::FONT_TYPE_FONT_TYPE_FT => Self::FontTypeFt,
            ffi::FONT_TYPE_FONT_TYPE_WIN32 => Self::FontTypeWin32,
            ffi::FONT_TYPE_FONT_TYPE_QUARTZ => Self::FontTypeQuartz,
            ffi::FONT_TYPE_FONT_TYPE_USER => Self::FontTypeUser,
            #[cfg(feature = "v1_18")]
            ffi::FONT_TYPE_FONT_TYPE_DWRITE => Self::FontTypeDwrite,
            value => Self::__Unknown(value),
        }
    }
}

#[cfg(feature = "use_glib")]
gvalue_impl!(FontType, ffi::gobject::cairo_gobject_font_type_get_type);

/// Specifies the order of color elements within each pixel on the display
/// device, when rendering with [`Antialias::Subpixel`].
#[derive(Clone, PartialEq, Eq, PartialOrd, Debug, Copy)]
#[non_exhaustive]
#[doc(alias = "cairo_subpixel_order_t")]
pub enum SubpixelOrder {
    /// Use the default subpixel order for for the target device.
    #[doc(alias = "SUBPIXEL_ORDER_DEFAULT")]
    Default,

    /// Subpixel elements are arranged horizontally with red at the left.
    #[doc(alias = "SUBPIXEL_ORDER_RGB")]
    Rgb,

    /// Subpixel elements are arranged horizontally with blue at the left.
    #[doc(alias = "SUBPIXEL_ORDER_BGR")]
    Bgr,

    /// Subpixel elements are arranged vertically with red at the top.
    #[doc(alias = "SUBPIXEL_ORDER_VRGB")]
    Vrgb,

    /// Subpixel elements are arranged vertically with blue at the top.
    #[doc(alias = "SUBPIXEL_ORDER_VBGR")]
    Vbgr,
    #[doc(hidden)]
    __Unknown(i32),
}

#[doc(hidden)]
impl From<SubpixelOrder> for ffi::cairo_subpixel_order_t {
    fn from(val: SubpixelOrder) -> ffi::cairo_subpixel_order_t {
        match val {
            SubpixelOrder::Default => ffi::SUBPIXEL_ORDER_DEFAULT,
            SubpixelOrder::Rgb => ffi::SUBPIXEL_ORDER_RGB,
            SubpixelOrder::Bgr => ffi::SUBPIXEL_ORDER_BGR,
            SubpixelOrder::Vrgb => ffi::SUBPIXEL_ORDER_VRGB,
            SubpixelOrder::Vbgr => ffi::SUBPIXEL_ORDER_VBGR,
            SubpixelOrder::__Unknown(value) => value,
        }
    }
}

#[doc(hidden)]
impl From<ffi::cairo_subpixel_order_t> for SubpixelOrder {
    fn from(value: ffi::cairo_subpixel_order_t) -> Self {
        match value {
            ffi::SUBPIXEL_ORDER_DEFAULT => Self::Default,
            ffi::SUBPIXEL_ORDER_RGB => Self::Rgb,
            ffi::SUBPIXEL_ORDER_BGR => Self::Bgr,
            ffi::SUBPIXEL_ORDER_VRGB => Self::Vrgb,
            ffi::SUBPIXEL_ORDER_VBGR => Self::Vbgr,
            value => Self::__Unknown(value),
        }
    }
}

#[cfg(feature = "use_glib")]
gvalue_impl!(
    SubpixelOrder,
    ffi::gobject::cairo_gobject_subpixel_order_get_type
);

/// Specify the type of hinting to do on font outlines.
///
/// Hinting is the process of fitting outlines to the pixel grid in order to improve the appearance
/// of the result. Since hinting outlines involves distorting them, it also reduces the
/// faithfulness to the original outline shapes.
///
/// Not all of the outline hinting styles are supported by all font backends.
#[derive(Clone, PartialEq, Eq, PartialOrd, Debug, Copy)]
#[non_exhaustive]
#[doc(alias = "cairo_hint_style_t")]
pub enum HintStyle {
    /// Use the default hint style for the font backend and target device.
    #[doc(alias = "HINT_STYLE_DEFAULT")]
    Default,

    /// Do not hint outlines.
    #[doc(alias = "HINT_STYLE_NONE")]
    None,

    /// Hint outlines slightly to improve contrast while retaining good fidelity to the original.
    #[doc(alias = "HINT_STYLE_SLIGHT")]
    Slight,

    /// Hint outlines with medium strength giving a compromise between fidelity to the original and
    /// contrast.
    #[doc(alias = "HINT_STYLE_MEDIUM")]
    Medium,

    /// Hint outlines to maximize contrast.
    #[doc(alias = "HINT_STYLE_FULL")]
    Full,
    #[doc(hidden)]
    __Unknown(i32),
}

#[doc(hidden)]
impl From<HintStyle> for ffi::cairo_hint_style_t {
    fn from(val: HintStyle) -> ffi::cairo_hint_style_t {
        match val {
            HintStyle::Default => ffi::HINT_STYLE_DEFAULT,
            HintStyle::None => ffi::HINT_STYLE_NONE,
            HintStyle::Slight => ffi::HINT_STYLE_SLIGHT,
            HintStyle::Medium => ffi::HINT_STYLE_MEDIUM,
            HintStyle::Full => ffi::HINT_STYLE_FULL,
            HintStyle::__Unknown(value) => value,
        }
    }
}

#[doc(hidden)]
impl From<ffi::cairo_hint_style_t> for HintStyle {
    fn from(value: ffi::cairo_hint_style_t) -> Self {
        match value {
            ffi::HINT_STYLE_DEFAULT => Self::Default,
            ffi::HINT_STYLE_NONE => Self::None,
            ffi::HINT_STYLE_SLIGHT => Self::Slight,
            ffi::HINT_STYLE_MEDIUM => Self::Medium,
            ffi::HINT_STYLE_FULL => Self::Full,
            value => Self::__Unknown(value),
        }
    }
}

#[cfg(feature = "use_glib")]
gvalue_impl!(HintStyle, ffi::gobject::cairo_gobject_hint_style_get_type);

/// Whether to hint font metrics.
///
/// Hinting font metrics means quantizing them so that they are integer values in device space.
/// Doing this improves the consistency of letter and line spacing, however it also means that text
/// will be laid out differently at different zoom factors.
#[derive(Clone, PartialEq, Eq, PartialOrd, Debug, Copy)]
#[non_exhaustive]
#[doc(alias = "cairo_hint_metrics_t")]
pub enum HintMetrics {
    /// Hint metrics in the default manner for the font backend and target device.
    #[doc(alias = "HINT_METRICS_DEFAULT")]
    Default,

    /// Do not hint font metrics.
    #[doc(alias = "HINT_METRICS_OFF")]
    Off,

    /// Do hint font metrics.
    #[doc(alias = "HINT_METRICS_ON")]
    On,
    #[doc(hidden)]
    __Unknown(i32),
}

#[doc(hidden)]
impl From<HintMetrics> for ffi::cairo_hint_metrics_t {
    fn from(val: HintMetrics) -> ffi::cairo_hint_metrics_t {
        match val {
            HintMetrics::Default => ffi::HINT_METRICS_DEFAULT,
            HintMetrics::Off => ffi::HINT_METRICS_OFF,
            HintMetrics::On => ffi::HINT_METRICS_ON,
            HintMetrics::__Unknown(value) => value,
        }
    }
}

#[doc(hidden)]
impl From<ffi::cairo_hint_metrics_t> for HintMetrics {
    fn from(value: ffi::cairo_hint_metrics_t) -> Self {
        match value {
            ffi::HINT_METRICS_DEFAULT => Self::Default,
            ffi::HINT_METRICS_OFF => Self::Off,
            ffi::HINT_METRICS_ON => Self::On,
            value => Self::__Unknown(value),
        }
    }
}

#[cfg(feature = "use_glib")]
gvalue_impl!(
    HintMetrics,
    ffi::gobject::cairo_gobject_hint_metrics_get_type
);


/// Describes the type of a [`Surface`], also known as "surface backends" within Cairo.
///
/// If you are looking to create a specific type of surface, you should use the appropriate
/// constructor method with one of the `struct`s below:
///
/// - [`ImageSurface`]
/// - [`PdfSurface`]
/// - [`PsSurface`]
/// - [`SvgSurface`]
/// - [`XCBSurface`]
///
/// Note that each surface, with the exception of [`ImageSurface`], has a corresponding feature
/// flag that must be enabled in order to use it.
///
/// [`Surface`]: crate::Surface
/// [`ImageSurface`]: crate::ImageSurface
/// [`PdfSurface`]: crate::PdfSurface
/// [`PsSurface`]: crate::PsSurface
/// [`SvgSurface`]: crate::SvgSurface
/// [`XCBSurface`]: crate::XCBSurface
#[derive(Clone, Copy, Debug, PartialEq, Eq)]
#[non_exhaustive]
#[doc(alias = "cairo_surface_type_t")]
pub enum SurfaceType {
    /// Type image.
    #[doc(alias = "SURFACE_TYPE_IMAGE")]
    Image,

    /// Type `pdf`.
    #[doc(alias = "SURFACE_TYPE_PDF")]
    Pdf,

    /// Type `ps`.
    #[doc(alias = "SURFACE_TYPE_PS")]
    Ps,

    /// Type `xlib`.
    #[doc(alias = "SURFACE_TYPE_XLIB")]
    Xlib,

    /// Type `xcb`.
    #[doc(alias = "SURFACE_TYPE_XCB")]
    Xcb,

    /// Type `glitz`.
    ///
    /// This surface type is deprecated and will never be set by Cairo.
    #[doc(alias = "SURFACE_TYPE_GLITZ")]
    Glitz,

    /// Type `quartz`.
    #[doc(alias = "SURFACE_TYPE_QUARTZ")]
    Quartz,

    /// Type `win32`.
    #[doc(alias = "SURFACE_TYPE_WIN32")]
    Win32,

    /// Type `beos`.
    ///
    /// This surface type is deprecated and will never be set by Cairo.
    #[doc(alias = "SURFACE_TYPE_BE_OS")]
    BeOs,

    /// Type `directfb`.
    #[doc(alias = "SURFACE_TYPE_DIRECT_FB")]
    DirectFb,

    /// Type `svg`.
    #[doc(alias = "SURFACE_TYPE_SVG")]
    Svg,

    /// Type `os2`.
    #[doc(alias = "SURFACE_TYPE_OS2")]
    Os2,

    /// Win32 printing surface.
    #[doc(alias = "SURFACE_TYPE_WIN32_PRINTING")]
    Win32Printing,

    /// Type `quartz_image`.
    #[doc(alias = "SURFACE_TYPE_QUARTZ_IMAGE")]
    QuartzImage,

    /// Type `script`.
    #[doc(alias = "SURFACE_TYPE_SCRIPT")]
    Script,

    /// Type `qt`.
    ///
    /// This surface type is deprecated and will never be set by Cairo.
    #[doc(alias = "SURFACE_TYPE_QT")]
    Qt,

    /// Type `recording`.
    #[doc(alias = "SURFACE_TYPE_RECORDING")]
    Recording,

    /// OpenVG drawing surface.
    ///
    /// This surface type is deprecated and will never be set by Cairo.
    #[doc(alias = "SURFACE_TYPE_VG")]
    Vg,

    /// OpenGL surface.
    ///
    /// This surface type is deprecated and will never be set by Cairo.
    #[doc(alias = "SURFACE_TYPE_GL")]
    Gl,

    /// Direct Render Manager surface.
    ///
    /// This surface type is deprecated and will never be set by Cairo.
    #[doc(alias = "SURFACE_TYPE_DRM")]
    Drm,

    /// Type `tee`.
    #[doc(alias = "SURFACE_TYPE_TEE")]
    Tee,

    /// Type `xml`.
    #[doc(alias = "SURFACE_TYPE_XML")]
    Xml,

    /// Type `skia`.
    ///
    /// This surface type is deprecated and will never be set by Cairo.
    #[doc(alias = "SURFACE_TYPE_SKIA")]
    Skia,

    /// Subsurface created with [`Surface::create_for_rectangle`].
    ///
    /// [`Surface::create_for_rectangle`]: crate::Surface::create_for_rectangle
    #[doc(alias = "SURFACE_TYPE_SUBSURFACE")]
    Subsurface,

    /// Type `cogl`.
    ///
    /// This surface type is deprecated and will never be set by Cairo.
    #[doc(alias = "SURFACE_TYPE_COGL")]
    Cogl,
    #[doc(hidden)]
    __Unknown(i32),
}

#[doc(hidden)]
impl From<SurfaceType> for ffi::cairo_surface_type_t {
    fn from(val: SurfaceType) -> ffi::cairo_surface_type_t {
        match val {
            SurfaceType::Image => ffi::SURFACE_TYPE_IMAGE,
            SurfaceType::Pdf => ffi::SURFACE_TYPE_PDF,
            SurfaceType::Ps => ffi::SURFACE_TYPE_PS,
            SurfaceType::Xlib => ffi::SURFACE_TYPE_XLIB,
            SurfaceType::Xcb => ffi::SURFACE_TYPE_XCB,
            SurfaceType::Glitz => ffi::SURFACE_TYPE_GLITZ,
            SurfaceType::Quartz => ffi::SURFACE_TYPE_QUARTZ,
            SurfaceType::Win32 => ffi::SURFACE_TYPE_WIN32,
            SurfaceType::BeOs => ffi::SURFACE_TYPE_BE_OS,
            SurfaceType::DirectFb => ffi::SURFACE_TYPE_DIRECT_FB,
            SurfaceType::Svg => ffi::SURFACE_TYPE_SVG,
            SurfaceType::Os2 => ffi::SURFACE_TYPE_OS2,
            SurfaceType::Win32Printing => ffi::SURFACE_TYPE_WIN32_PRINTING,
            SurfaceType::QuartzImage => ffi::SURFACE_TYPE_QUARTZ_IMAGE,
            SurfaceType::Script => ffi::SURFACE_TYPE_SCRIPT,
            SurfaceType::Qt => ffi::SURFACE_TYPE_QT,
            SurfaceType::Recording => ffi::SURFACE_TYPE_RECORDING,
            SurfaceType::Vg => ffi::SURFACE_TYPE_VG,
            SurfaceType::Gl => ffi::SURFACE_TYPE_GL,
            SurfaceType::Drm => ffi::SURFACE_TYPE_DRM,
            SurfaceType::Tee => ffi::SURFACE_TYPE_TEE,
            SurfaceType::Xml => ffi::SURFACE_TYPE_XML,
            SurfaceType::Skia => ffi::SURFACE_TYPE_SKIA,
            SurfaceType::Subsurface => ffi::SURFACE_TYPE_SUBSURFACE,
            SurfaceType::Cogl => ffi::SURFACE_TYPE_COGL,
            SurfaceType::__Unknown(value) => value,
        }
    }
}

#[doc(hidden)]
impl From<ffi::cairo_surface_type_t> for SurfaceType {
    fn from(value: ffi::cairo_surface_type_t) -> Self {
        match value {
            ffi::SURFACE_TYPE_IMAGE => Self::Image,
            ffi::SURFACE_TYPE_PDF => Self::Pdf,
            ffi::SURFACE_TYPE_PS => Self::Ps,
            ffi::SURFACE_TYPE_XLIB => Self::Xlib,
            ffi::SURFACE_TYPE_XCB => Self::Xcb,
            ffi::SURFACE_TYPE_GLITZ => Self::Glitz,
            ffi::SURFACE_TYPE_QUARTZ => Self::Quartz,
            ffi::SURFACE_TYPE_WIN32 => Self::Win32,
            ffi::SURFACE_TYPE_BE_OS => Self::BeOs,
            ffi::SURFACE_TYPE_DIRECT_FB => Self::DirectFb,
            ffi::SURFACE_TYPE_SVG => Self::Svg,
            ffi::SURFACE_TYPE_OS2 => Self::Os2,
            ffi::SURFACE_TYPE_WIN32_PRINTING => Self::Win32Printing,
            ffi::SURFACE_TYPE_QUARTZ_IMAGE => Self::QuartzImage,
            ffi::SURFACE_TYPE_SCRIPT => Self::Script,
            ffi::SURFACE_TYPE_QT => Self::Qt,
            ffi::SURFACE_TYPE_RECORDING => Self::Recording,
            ffi::SURFACE_TYPE_VG => Self::Vg,
            ffi::SURFACE_TYPE_GL => Self::Gl,
            ffi::SURFACE_TYPE_DRM => Self::Drm,
            ffi::SURFACE_TYPE_TEE => Self::Tee,
            ffi::SURFACE_TYPE_XML => Self::Xml,
            ffi::SURFACE_TYPE_SKIA => Self::Skia,
            ffi::SURFACE_TYPE_SUBSURFACE => Self::Subsurface,
            ffi::SURFACE_TYPE_COGL => Self::Cogl,
            value => Self::__Unknown(value),
        }
    }
}

#[cfg(feature = "use_glib")]
gvalue_impl!(
    SurfaceType,
    ffi::gobject::cairo_gobject_surface_type_get_type
);

/// Units of measurement that can be used for various coordinates and lengths in the SVG
/// specification, and when drawing to an [`SvgSurface`].
///
/// [`SvgSurface`]: crate::SvgSurface
#[derive(Clone, Copy, Debug, PartialEq, Eq)]
#[cfg(all(feature = "svg", feature = "v1_16"))]
#[cfg_attr(docsrs, doc(cfg(all(feature = "svg", feature = "v1_16"))))]
#[non_exhaustive]
#[doc(alias = "cairo_svg_unit_t")]
pub enum SvgUnit {
    /// User-specified unit; a value in the current coordinate system.
    ///
    /// If used in the root element for the initial coordinate system, it corresponds to
    /// [`SvgUnit::Px`].
    #[doc(alias = "SVG_UNIT_USER")]
    User,

    /// The size of the element's font.
    #[doc(alias = "SVG_UNIT_EM")]
    Em,

    /// The x-height of the element's font.
    #[doc(alias = "SVG_UNIT_EX")]
    Ex,

    /// Pixels. `1px` is equal to `1/96th` of an inch.
    #[doc(alias = "SVG_UNIT_PX")]
    Px,

    /// Inches. `1in` is equal to `2.54cm`.
    #[doc(alias = "SVG_UNIT_IN")]
    In,

    /// Centimeters. `1cm` is equal to `96px/2.54`.
    #[doc(alias = "SVG_UNIT_CM")]
    Cm,

    /// Millimeters. `1mm` is equal to `1/10th of 1cm`.
    #[doc(alias = "SVG_UNIT_MM")]
    Mm,

    /// Points. `1pt` is equal to `1/72nd of 1in`.
    #[doc(alias = "SVG_UNIT_PT")]
    Pt,

    /// Picas. `1pc` is equal to `12pt`.
    #[doc(alias = "SVG_UNIT_PC")]
    Pc,

    /// Some fraction of another reference value.
    #[doc(alias = "SVG_UNIT_PERCENT")]
    Percent,
    #[doc(hidden)]
    __Unknown(i32),
}

#[doc(hidden)]
#[cfg(all(feature = "svg", feature = "v1_16"))]
#[cfg_attr(docsrs, doc(cfg(all(feature = "svg", feature = "v1_16"))))]
impl From<SvgUnit> for ffi::cairo_svg_unit_t {
    fn from(val: SvgUnit) -> ffi::cairo_svg_unit_t {
        match val {
            SvgUnit::User => ffi::SVG_UNIT_USER,
            SvgUnit::Em => ffi::SVG_UNIT_EM,
            SvgUnit::Ex => ffi::SVG_UNIT_EX,
            SvgUnit::Px => ffi::SVG_UNIT_PX,
            SvgUnit::In => ffi::SVG_UNIT_IN,
            SvgUnit::Cm => ffi::SVG_UNIT_CM,
            SvgUnit::Mm => ffi::SVG_UNIT_MM,
            SvgUnit::Pt => ffi::SVG_UNIT_PT,
            SvgUnit::Pc => ffi::SVG_UNIT_PC,
            SvgUnit::Percent => ffi::SVG_UNIT_PERCENT,
            SvgUnit::__Unknown(value) => value,
        }
    }
}

#[doc(hidden)]
#[cfg(all(feature = "svg", feature = "v1_16"))]
#[cfg_attr(docsrs, doc(cfg(all(feature = "svg", feature = "v1_16"))))]
impl From<ffi::cairo_svg_unit_t> for SvgUnit {
    fn from(value: ffi::cairo_svg_unit_t) -> Self {
        match value {
            ffi::SVG_UNIT_USER => Self::User,
            ffi::SVG_UNIT_EM => Self::Em,
            ffi::SVG_UNIT_EX => Self::Ex,
            ffi::SVG_UNIT_PX => Self::Px,
            ffi::SVG_UNIT_IN => Self::In,
            ffi::SVG_UNIT_CM => Self::Cm,
            ffi::SVG_UNIT_MM => Self::Mm,
            ffi::SVG_UNIT_PT => Self::Pt,
            ffi::SVG_UNIT_PC => Self::Pc,
            ffi::SVG_UNIT_PERCENT => Self::Percent,
            value => Self::__Unknown(value),
        }
    }
}

<<<<<<< HEAD
#[cfg(all(feature = "svg", feature = "v1_16"))]
#[cfg_attr(docsrs, doc(cfg(all(feature = "svg", feature = "v1_16"))))]
impl fmt::Display for SvgUnit {
    fn fmt(&self, f: &mut fmt::Formatter) -> fmt::Result {
        write!(
            f,
            "Self::{}",
            match *self {
                Self::User => "User",
                Self::Em => "Em",
                Self::Ex => "Ex",
                Self::Px => "Px",
                Self::In => "In",
                Self::Cm => "Cm",
                Self::Mm => "Mm",
                Self::Pt => "Pt",
                Self::Pc => "Pc",
                Self::Percent => "Percent",
                _ => "Unknown",
            }
        )
    }
}

/// Identifies the memory format of image data.
=======
>>>>>>> 80444060
#[derive(Clone, Copy, Debug, PartialEq, Eq)]
#[non_exhaustive]
#[doc(alias = "cairo_format_t")]
pub enum Format {
    /// No such format exists or is supported.
    #[doc(alias = "FORMAT_INVALID")]
    Invalid,
    /*
CAIRO_FORMAT_ARGB32
each pixel is a 32-bit quantity, with alpha in the upper 8 bits, then red, then green, then blue. The 32-bit quantities are stored native-endian. Pre-multiplied alpha is used. (That is, 50% transparent red is 0x80800000, not 0x80ff0000.) (Since 1.0)
CAIRO_FORMAT_RGB24
each pixel is a 32-bit quantity, with the upper 8 bits unused. Red, Green, and Blue are stored in the remaining 24 bits in that order. (Since 1.0)
CAIRO_FORMAT_A8
each pixel is a 8-bit quantity holding an alpha value. (Since 1.0)
CAIRO_FORMAT_A1
each pixel is a 1-bit quantity holding an alpha value. Pixels are packed together into 32-bit quantities. The ordering of the bits matches the endianness of the platform. On a big-endian machine, the first pixel is in the uppermost bit, on a little-endian machine the first pixel is in the least-significant bit. (Since 1.0)
CAIRO_FORMAT_RGB16_565
each pixel is a 16-bit quantity with red in the upper 5 bits, then green in the middle 6 bits, and blue in the lower 5 bits. (Since 1.2)
CAIRO_FORMAT_RGB30
like RGB24 but with 10bpc. (Since 1.12)
CAIRO_FORMAT_RGB96F
3 floats, R, G, B. (Since 1.17.2)
CAIRO_FORMAT_RGBA128F
4 floats, R, G, B, A. (Since 1.17.2)
     */

    /// Each pixel is a 32-bit quantity stored native-endian, with alpha in the upper 8 bits, then
    /// red, then green, then blue.
    ///
    /// Pre-multiplied alpha is used (i.e. 50% transparent red is `0x80800000`, not `0x80ff0000`).
    #[doc(alias = "FORMAT_A_RGB32")]
    ARgb32,

    /// Each pixel is a 32-bit quantity stored native-endian, with the upper 8 bits unused, and the
    /// remaining 24 bits containing red, green, and blue, in that order.
    #[doc(alias = "FORMAT_RGB24")]
    Rgb24,

    /// Each pixel is a 8-bit quantity holding an alpha value.
    #[doc(alias = "FORMAT_A8")]
    A8,

    /// Each pixel is a 1-bit quantity holding an alpha value.
    ///
    /// Pixels are packed together into 32-bit quantities. The ordering of the bits matches the
    /// endianness of the platform. On a big-endian machine, the first pixel is in the uppermost
    /// bit, and on a little-endian machine, the first pixel is in the least-significant bit.
    #[doc(alias = "FORMAT_A1")]
    A1,

    /// Each pixel is a 16-bit quantity with red in the upper 5 bits, green in the middle 6
    /// bits, and blue in the lower 5 bits.
    #[doc(alias = "FORMAT_RGB16_565")]
    Rgb16_565,

    /// Each pixel is a 30-bit quantity stored native-endian, with the 30 bits split evenly between
    /// red, green, and blue, in that order.
    #[doc(alias = "FORMAT_RGB30")]
    Rgb30,
    #[doc(hidden)]
    __Unknown(i32),
}

#[doc(hidden)]
impl From<Format> for ffi::cairo_format_t {
    fn from(val: Format) -> ffi::cairo_format_t {
        match val {
            Format::Invalid => ffi::FORMAT_INVALID,
            Format::ARgb32 => ffi::FORMAT_A_RGB32,
            Format::Rgb24 => ffi::FORMAT_RGB24,
            Format::A8 => ffi::FORMAT_A8,
            Format::A1 => ffi::FORMAT_A1,
            Format::Rgb16_565 => ffi::FORMAT_RGB16_565,
            Format::Rgb30 => ffi::FORMAT_RGB30,
            Format::__Unknown(value) => value,
        }
    }
}

#[doc(hidden)]
impl From<ffi::cairo_format_t> for Format {
    fn from(value: ffi::cairo_format_t) -> Self {
        match value {
            ffi::FORMAT_INVALID => Self::Invalid,
            ffi::FORMAT_A_RGB32 => Self::ARgb32,
            ffi::FORMAT_RGB24 => Self::Rgb24,
            ffi::FORMAT_A8 => Self::A8,
            ffi::FORMAT_A1 => Self::A1,
            ffi::FORMAT_RGB16_565 => Self::Rgb16_565,
            ffi::FORMAT_RGB30 => Self::Rgb30,
            value => Self::__Unknown(value),
        }
    }
}

#[cfg(feature = "use_glib")]
gvalue_impl!(Format, ffi::gobject::cairo_gobject_format_get_type);

impl Format {
    /// Provides a stride value that will respect all alignment requirements of the accelerated
    /// image-rendering code within Cairo.
    #[doc(alias = "cairo_format_stride_for_width")]
    pub fn stride_for_width(self, width: u32) -> Result<i32, Error> {
        assert!(width <= i32::MAX as u32);
        let width = width as i32;

        let stride = unsafe { ffi::cairo_format_stride_for_width(self.into(), width) };
        if stride == -1 {
            Err(Error::InvalidFormat)
        } else {
            Ok(stride)
        }
    }
}

/// The result of [`Region::contains_rectangle`].
///
/// [`Region::contains_rectangle`]: crate::Region::contains_rectangle
#[derive(Clone, Copy, Debug, PartialEq, Eq)]
#[non_exhaustive]
#[doc(alias = "cairo_region_overlap_t")]
pub enum RegionOverlap {
    /// The contents are entirely inside the region.
    #[doc(alias = "REGION_OVERLAP_IN")]
    In,

    /// The contents are entirely outside the region.
    #[doc(alias = "REGION_OVERLAP_OUT")]
    Out,

    /// Some contents are inside and some are outside the region.
    #[doc(alias = "REGION_OVERLAP_PART")]
    Part,
    #[doc(hidden)]
    __Unknown(i32),
}

#[doc(hidden)]
impl From<RegionOverlap> for ffi::cairo_region_overlap_t {
    fn from(val: RegionOverlap) -> ffi::cairo_region_overlap_t {
        match val {
            RegionOverlap::In => ffi::REGION_OVERLAP_IN,
            RegionOverlap::Out => ffi::REGION_OVERLAP_OUT,
            RegionOverlap::Part => ffi::REGION_OVERLAP_PART,
            RegionOverlap::__Unknown(value) => value,
        }
    }
}

#[doc(hidden)]
impl From<ffi::cairo_region_overlap_t> for RegionOverlap {
    fn from(value: ffi::cairo_region_overlap_t) -> Self {
        match value {
            ffi::REGION_OVERLAP_IN => Self::In,
            ffi::REGION_OVERLAP_OUT => Self::Out,
            ffi::REGION_OVERLAP_PART => Self::Part,
            value => Self::__Unknown(value),
        }
    }
}

#[cfg(feature = "use_glib")]
gvalue_impl!(
    RegionOverlap,
    ffi::gobject::cairo_gobject_region_overlap_get_type
);

bitflags::bitflags! {
    /// Attributes of an outline item.
    #[derive(Clone, Copy, Debug, PartialEq, Eq, Hash)]
    pub struct PdfOutline: i32 {
        /// The outline item defaults to being open in the PDF viewer.
        #[doc(alias = "PDF_OUTLINE_FLAG_OPEN")]
        const OPEN = ffi::PDF_OUTLINE_FLAG_OPEN;

        /// The outline item is displayed in bold text.
        #[doc(alias = "PDF_OUTLINE_FLAG_BOLD")]
        const BOLD = ffi::PDF_OUTLINE_FLAG_BOLD;

        /// The outline item is displayed in italic text.
        #[doc(alias = "PDF_OUTLINE_FLAG_ITALIC")]
        const ITALIC = ffi::PDF_OUTLINE_FLAG_ITALIC;
    }
}

/// Specify which part of a PDF document's metadata to set.
#[cfg(feature = "pdf")]
#[cfg_attr(docsrs, doc(cfg(feature = "pdf")))]
#[derive(Clone, Copy, Debug, PartialEq, Eq)]
#[non_exhaustive]
#[doc(alias = "cairo_pdf_metadata_t")]
pub enum PdfMetadata {
    /// The document's title.
    #[doc(alias = "PDF_METADATA_TITLE")]
    Title,

    /// The document's author.
    #[doc(alias = "PDF_METADATA_AUTHOR")]
    Author,

    /// The document's subject.
    #[doc(alias = "PDF_METADATA_SUBJECT")]
    Subject,

    /// The document's keywords.
    #[doc(alias = "PDF_METADATA_KEYWORDS")]
    Keywords,

    /// The document's creator.
    #[doc(alias = "PDF_METADATA_CREATOR")]
    Creator,

    /// The document's creation date.
    #[doc(alias = "PDF_METADATA_CREATE_DATE")]
    CreateDate,

    /// The document's modification date.
    #[doc(alias = "PDF_METADATA_MOD_DATE")]
    ModDate,
    #[doc(hidden)]
    __Unknown(i32),
}

#[cfg(all(feature = "pdf", feature = "v1_16"))]
#[cfg_attr(docsrs, doc(cfg(all(feature = "pdf", feature = "v1_16"))))]
#[doc(hidden)]
impl From<PdfMetadata> for ffi::cairo_pdf_metadata_t {
    fn from(val: PdfMetadata) -> ffi::cairo_pdf_metadata_t {
        match val {
            PdfMetadata::Title => ffi::PDF_METADATA_TITLE,
            PdfMetadata::Author => ffi::PDF_METADATA_AUTHOR,
            PdfMetadata::Subject => ffi::PDF_METADATA_SUBJECT,
            PdfMetadata::Keywords => ffi::PDF_METADATA_KEYWORDS,
            PdfMetadata::Creator => ffi::PDF_METADATA_CREATOR,
            PdfMetadata::CreateDate => ffi::PDF_METADATA_CREATE_DATE,
            PdfMetadata::ModDate => ffi::PDF_METADATA_MOD_DATE,
            PdfMetadata::__Unknown(value) => value,
        }
    }
}

#[cfg(all(feature = "pdf", feature = "v1_16"))]
#[cfg_attr(docsrs, doc(cfg(all(feature = "pdf", feature = "v1_16"))))]
#[doc(hidden)]
impl From<ffi::cairo_pdf_metadata_t> for PdfMetadata {
    fn from(value: ffi::cairo_pdf_metadata_t) -> Self {
        match value {
            ffi::PDF_METADATA_TITLE => Self::Title,
            ffi::PDF_METADATA_AUTHOR => Self::Author,
            ffi::PDF_METADATA_SUBJECT => Self::Subject,
            ffi::PDF_METADATA_KEYWORDS => Self::Keywords,
            ffi::PDF_METADATA_CREATOR => Self::Creator,
            ffi::PDF_METADATA_CREATE_DATE => Self::CreateDate,
            ffi::PDF_METADATA_MOD_DATE => Self::ModDate,
            value => Self::__Unknown(value),
        }
    }
}

<<<<<<< HEAD
#[cfg(all(feature = "pdf", feature = "v1_16"))]
#[cfg_attr(docsrs, doc(cfg(all(feature = "pdf", feature = "v1_16"))))]
impl fmt::Display for PdfMetadata {
    fn fmt(&self, f: &mut fmt::Formatter) -> fmt::Result {
        write!(
            f,
            "Self::{}",
            match *self {
                Self::Title => "Title",
                Self::Author => "Author",
                Self::Subject => "Subject",
                Self::Keywords => "Keywords",
                Self::Creator => "Creator",
                Self::CreateDate => "CreateDate",
                Self::ModDate => "ModDate",
                _ => "Unknown",
            }
        )
    }
}

/// Specify the version of the PDF specification to use when generating a PDF document.
=======
>>>>>>> 80444060
#[cfg(feature = "pdf")]
#[cfg_attr(docsrs, doc(cfg(feature = "pdf")))]
#[derive(Clone, Copy, Debug, PartialEq, Eq)]
#[non_exhaustive]
#[doc(alias = "cairo_pdf_version_t")]
pub enum PdfVersion {
    /// Version 1.4 of the PDF specification.
    #[doc(alias = "PDF_VERSION__1_4")]
    _1_4,

    /// Version 1.5 of the PDF specification.
    #[doc(alias = "PDF_VERSION__1_5")]
    _1_5,

    /// Version 1.6 of the PDF specification.
    #[cfg(feature = "v1_18")]
    #[cfg_attr(docsrs, doc(cfg(feature = "v1_18")))]
    #[doc(alias = "PDF_VERSION__1_6")]
    _1_6,

    /// Version 1.7 of the PDF specification.
    #[cfg(feature = "v1_18")]
    #[cfg_attr(docsrs, doc(cfg(feature = "v1_18")))]
    #[doc(alias = "PDF_VERSION__1_7")]
    _1_7,
    #[doc(hidden)]
    __Unknown(i32),
}

#[cfg(feature = "pdf")]
#[cfg_attr(docsrs, doc(cfg(feature = "pdf")))]
#[doc(hidden)]
impl From<PdfVersion> for ffi::cairo_pdf_version_t {
    fn from(val: PdfVersion) -> ffi::cairo_pdf_version_t {
        match val {
            PdfVersion::_1_4 => ffi::PDF_VERSION__1_4,
            PdfVersion::_1_5 => ffi::PDF_VERSION__1_5,
            #[cfg(feature = "v1_18")]
            PdfVersion::_1_6 => ffi::PDF_VERSION__1_6,
            #[cfg(feature = "v1_18")]
            PdfVersion::_1_7 => ffi::PDF_VERSION__1_7,
            PdfVersion::__Unknown(value) => value,
        }
    }
}

#[cfg(feature = "pdf")]
#[cfg_attr(docsrs, doc(cfg(feature = "pdf")))]
#[doc(hidden)]
impl From<ffi::cairo_pdf_version_t> for PdfVersion {
    fn from(value: ffi::cairo_pdf_version_t) -> Self {
        match value {
            ffi::PDF_VERSION__1_4 => Self::_1_4,
            ffi::PDF_VERSION__1_5 => Self::_1_5,
            #[cfg(feature = "v1_18")]
            ffi::PDF_VERSION__1_6 => Self::_1_6,
            #[cfg(feature = "v1_18")]
            ffi::PDF_VERSION__1_7 => Self::_1_7,
            value => Self::__Unknown(value),
        }
    }
}

<<<<<<< HEAD
#[cfg(feature = "pdf")]
#[cfg_attr(docsrs, doc(cfg(feature = "pdf")))]
impl fmt::Display for PdfVersion {
    fn fmt(&self, f: &mut fmt::Formatter) -> fmt::Result {
        write!(
            f,
            "Self::{}",
            match *self {
                Self::_1_4 => "1_4",
                Self::_1_5 => "1_5",
                #[cfg(feature = "v1_18")]
                Self::_1_6 => "1_6",
                #[cfg(feature = "v1_18")]
                Self::_1_7 => "1_7",
                _ => "Unknown",
            }
        )
    }
}

/// Specify the version of the SVG specification to use when generating an SVG document.
=======
>>>>>>> 80444060
#[cfg(feature = "svg")]
#[cfg_attr(docsrs, doc(cfg(feature = "svg")))]
#[derive(Clone, Copy, Debug, PartialEq, Eq)]
#[non_exhaustive]
#[doc(alias = "cairo_svg_version_t")]
pub enum SvgVersion {
    /// Version 1.1 of the SVG specification.
    #[doc(alias = "SVG_VERSION__1_1")]
    _1_1,

    /// Version 1.2 of the SVG specification.
    #[doc(alias = "SVG_VERSION__1_2")]
    _1_2,
    #[doc(hidden)]
    __Unknown(i32),
}

#[cfg(feature = "svg")]
#[cfg_attr(docsrs, doc(cfg(feature = "svg")))]
#[doc(hidden)]
impl From<SvgVersion> for ffi::cairo_svg_version_t {
    fn from(val: SvgVersion) -> ffi::cairo_svg_version_t {
        match val {
            SvgVersion::_1_1 => ffi::SVG_VERSION__1_1,
            SvgVersion::_1_2 => ffi::SVG_VERSION__1_2,
            SvgVersion::__Unknown(value) => value,
        }
    }
}

#[cfg(feature = "svg")]
#[cfg_attr(docsrs, doc(cfg(feature = "svg")))]
#[doc(hidden)]
impl From<ffi::cairo_svg_version_t> for SvgVersion {
    fn from(value: ffi::cairo_svg_version_t) -> Self {
        match value {
            ffi::SVG_VERSION__1_1 => Self::_1_1,
            ffi::SVG_VERSION__1_2 => Self::_1_2,
            value => Self::__Unknown(value),
        }
    }
}

<<<<<<< HEAD
#[cfg(feature = "svg")]
#[cfg_attr(docsrs, doc(cfg(feature = "svg")))]
impl fmt::Display for SvgVersion {
    fn fmt(&self, f: &mut fmt::Formatter) -> fmt::Result {
        write!(
            f,
            "Self::{}",
            match *self {
                Self::_1_1 => "1_1",
                Self::_1_2 => "1_2",
                _ => "Unknown",
            }
        )
    }
}

/// Specify the language level of the PostScript Language Reference to use when generating a
/// PostScript document.
=======
>>>>>>> 80444060
#[cfg(feature = "ps")]
#[cfg_attr(docsrs, doc(cfg(feature = "ps")))]
#[derive(Clone, Copy, Debug, PartialEq, Eq)]
#[non_exhaustive]
#[doc(alias = "cairo_ps_level_t")]
pub enum PsLevel {
    /// Language level 2 of the PostScript specification.
    #[doc(alias = "PS_LEVEL__2")]
    _2,

    /// Language level 3 of the PostScript specification.
    #[doc(alias = "PS_LEVEL__3")]
    _3,
    #[doc(hidden)]
    __Unknown(i32),
}

#[cfg(feature = "ps")]
#[cfg_attr(docsrs, doc(cfg(feature = "ps")))]
#[doc(hidden)]
impl From<PsLevel> for ffi::cairo_ps_level_t {
    fn from(val: PsLevel) -> ffi::cairo_ps_level_t {
        match val {
            PsLevel::_2 => ffi::PS_LEVEL__2,
            PsLevel::_3 => ffi::PS_LEVEL__3,
            PsLevel::__Unknown(value) => value,
        }
    }
}

#[cfg(feature = "ps")]
#[cfg_attr(docsrs, doc(cfg(feature = "ps")))]
#[doc(hidden)]
impl From<ffi::cairo_ps_level_t> for PsLevel {
    fn from(value: ffi::cairo_ps_level_t) -> Self {
        match value {
            ffi::PS_LEVEL__2 => Self::_2,
            ffi::PS_LEVEL__3 => Self::_3,
            value => Self::__Unknown(value),
        }
    }
}

<<<<<<< HEAD
#[cfg(feature = "ps")]
#[cfg_attr(docsrs, doc(cfg(feature = "ps")))]
impl fmt::Display for PsLevel {
    fn fmt(&self, f: &mut fmt::Formatter) -> fmt::Result {
        write!(
            f,
            "Self::{}",
            match *self {
                Self::_2 => "_2",
                Self::_3 => "_3",
                _ => "Unknown",
            }
        )
    }
}

/// Specify which control point of a [`Mesh`] to set or get.
///
/// [`Mesh`]: crate::Mesh
=======
>>>>>>> 80444060
#[derive(Clone, PartialEq, Eq, PartialOrd, Copy, Debug)]
#[non_exhaustive]
#[doc(alias = "cairo_mesh_corner_t")]
pub enum MeshCorner {
    /// Mesh corner 0 (the first control point).
    #[doc(alias = "MESH_CORNER_MESH_CORNER0")]
    MeshCorner0,

    /// Mesh corner 1.
    #[doc(alias = "MESH_CORNER_MESH_CORNER1")]
    MeshCorner1,

    /// Mesh corner 2.
    #[doc(alias = "MESH_CORNER_MESH_CORNER2")]
    MeshCorner2,

    /// Mesh corner 3 (the last control point).
    #[doc(alias = "MESH_CORNER_MESH_CORNER3")]
    MeshCorner3,
    #[doc(hidden)]
    __Unknown(u32),
}

#[doc(hidden)]
impl From<MeshCorner> for ffi::cairo_mesh_corner_t {
    fn from(val: MeshCorner) -> ffi::cairo_mesh_corner_t {
        match val {
            MeshCorner::MeshCorner0 => ffi::MESH_CORNER_MESH_CORNER0,
            MeshCorner::MeshCorner1 => ffi::MESH_CORNER_MESH_CORNER1,
            MeshCorner::MeshCorner2 => ffi::MESH_CORNER_MESH_CORNER2,
            MeshCorner::MeshCorner3 => ffi::MESH_CORNER_MESH_CORNER3,
            MeshCorner::__Unknown(value) => value,
        }
    }
}

#[doc(hidden)]
impl From<ffi::cairo_mesh_corner_t> for MeshCorner {
    fn from(value: ffi::cairo_mesh_corner_t) -> Self {
        match value {
            ffi::MESH_CORNER_MESH_CORNER0 => Self::MeshCorner0,
            ffi::MESH_CORNER_MESH_CORNER1 => Self::MeshCorner1,
            ffi::MESH_CORNER_MESH_CORNER2 => Self::MeshCorner2,
            ffi::MESH_CORNER_MESH_CORNER3 => Self::MeshCorner3,
            value => Self::__Unknown(value),
        }
    }
}

<<<<<<< HEAD
impl fmt::Display for MeshCorner {
    fn fmt(&self, f: &mut fmt::Formatter) -> fmt::Result {
        write!(
            f,
            "Self::{}",
            match *self {
                Self::MeshCorner0 => "MeshCorner0",
                Self::MeshCorner1 => "MeshCorner1",
                Self::MeshCorner2 => "MeshCorner2",
                Self::MeshCorner3 => "MeshCorner3",
                _ => "Unknown",
            }
        )
    }
}

/// Flags to control how FreeType renders the glyphs for a particular [`FontFace`].
///
/// FreeType provides the ability to synthesize different glyphs from a base font, which is useful
/// if you lack those glyphs from a true bold or oblique font.
///
/// Note that when synthesizing glyphs, any generated [`FontExtents`] will only be estimates.
///
/// [`FontFace`]: crate::FontFace
/// [`FontExtents`]: crate::FontExtents
=======
>>>>>>> 80444060
#[cfg(feature = "freetype")]
#[cfg_attr(docsrs, doc(cfg(feature = "freetype")))]
#[derive(Clone, PartialEq, Eq, PartialOrd, Ord, Debug, Copy)]
#[non_exhaustive]
#[doc(alias = "cairo_ft_synthesize_t")]
pub enum FtSynthesize {
    /// Embolden the glyphs (redraw them with a pixel offset).
    #[doc(alias = "CAIRO_FT_SYNTHESIZE_BOLD")]
    Bold,

    /// Slant the glyphs 12 degrees to the right.
    #[doc(alias = "CAIRO_FT_SYNTHESIZE_OBLIQUE")]
    Oblique,
    #[doc(hidden)]
    __Unknown(u32),
}

#[cfg(feature = "freetype")]
#[cfg_attr(docsrs, doc(cfg(feature = "freetype")))]
#[doc(hidden)]
impl From<FtSynthesize> for ffi::cairo_ft_synthesize_t {
    fn from(val: FtSynthesize) -> ffi::cairo_ft_synthesize_t {
        match val {
            FtSynthesize::Bold => ffi::CAIRO_FT_SYNTHESIZE_BOLD,
            FtSynthesize::Oblique => ffi::CAIRO_FT_SYNTHESIZE_OBLIQUE,
            FtSynthesize::__Unknown(value) => value,
        }
    }
}

#[cfg(feature = "freetype")]
#[cfg_attr(docsrs, doc(cfg(feature = "freetype")))]
#[doc(hidden)]
impl From<ffi::cairo_ft_synthesize_t> for FtSynthesize {
    fn from(value: ffi::cairo_ft_synthesize_t) -> Self {
        match value {
            ffi::CAIRO_FT_SYNTHESIZE_BOLD => Self::Bold,
            ffi::CAIRO_FT_SYNTHESIZE_OBLIQUE => Self::Oblique,
            value => Self::__Unknown(value),
        }
    }
}

<<<<<<< HEAD
#[cfg(feature = "freetype")]
#[cfg_attr(docsrs, doc(cfg(feature = "freetype")))]
impl fmt::Display for FtSynthesize {
    fn fmt(&self, f: &mut fmt::Formatter) -> fmt::Result {
        write!(
            f,
            "Self::{}",
            match *self {
                Self::Bold => "Bold",
                Self::Oblique => "Oblique",
                Self::__Unknown(_) => "Unknown",
            }
        )
    }
}

/// Possible output variants when drawing to a script surface.
=======
>>>>>>> 80444060
#[cfg(feature = "script")]
#[cfg_attr(docsrs, doc(cfg(feature = "script")))]
#[derive(Clone, PartialEq, Eq, PartialOrd, Ord, Debug, Copy)]
#[non_exhaustive]
#[doc(alias = "cairo_script_mode_t")]
pub enum ScriptMode {
    /// The output will be in readable text.
    #[doc(alias = "CAIRO_SCRIPT_MODE_ASCII")]
    Ascii,

    /// The output will use byte codes.
    #[doc(alias = "CAIRO_SCRIPT_MODE_BINARY")]
    Binary,
    #[doc(hidden)]
    __Unknown(i32),
}

#[cfg(feature = "script")]
#[cfg_attr(docsrs, doc(cfg(feature = "script")))]
#[doc(hidden)]
impl From<ScriptMode> for ffi::cairo_script_mode_t {
    fn from(val: ScriptMode) -> ffi::cairo_script_mode_t {
        match val {
            ScriptMode::Ascii => ffi::CAIRO_SCRIPT_MODE_ASCII,
            ScriptMode::Binary => ffi::CAIRO_SCRIPT_MODE_BINARY,
            ScriptMode::__Unknown(value) => value,
        }
    }
}

#[cfg(feature = "script")]
#[cfg_attr(docsrs, doc(cfg(feature = "script")))]
#[doc(hidden)]
impl From<ffi::cairo_script_mode_t> for ScriptMode {
    fn from(value: ffi::cairo_script_mode_t) -> Self {
        match value {
            ffi::CAIRO_SCRIPT_MODE_ASCII => Self::Ascii,
            ffi::CAIRO_SCRIPT_MODE_BINARY => Self::Binary,
            value => Self::__Unknown(value),
        }
    }
}

<<<<<<< HEAD
#[cfg(feature = "script")]
#[cfg_attr(docsrs, doc(cfg(feature = "script")))]
impl fmt::Display for ScriptMode {
    fn fmt(&self, f: &mut fmt::Formatter) -> fmt::Result {
        write!(
            f,
            "Self::{}",
            match *self {
                Self::Ascii => "Ascii",
                Self::Binary => "Binary",
                Self::__Unknown(_) => "Unknown",
            }
        )
    }
}

/// Specifies the type of a given [`Device`], also known as "backends" within Cairo.
///
/// [`Device`]: crate::Device
=======
>>>>>>> 80444060
#[derive(Clone, PartialEq, Eq, PartialOrd, Debug, Copy)]
#[non_exhaustive]
#[doc(alias = "cairo_device_type_t")]
pub enum DeviceType {
    /// Type Direct Render Manager.
    #[doc(alias = "CAIRO_DEVICE_TYPE_DRM")]
    Drm,

    /// Type OpenGL.
    #[doc(alias = "CAIRO_DEVICE_TYPE_GL")]
    Gl,

    /// Type script.
    #[doc(alias = "CAIRO_DEVICE_TYPE_SCRIPT")]
    Script,

    /// Type XCB.
    #[doc(alias = "CAIRO_DEVICE_TYPE_XCB")]
    Xcb,

    /// Type Xlib.
    #[doc(alias = "CAIRO_DEVICE_TYPE_XLIB")]
    Xlib,

    /// Type XML.
    #[doc(alias = "CAIRO_DEVICE_TYPE_XML")]
    Xml,

    /// Type Cogl.
    #[doc(alias = "CAIRO_DEVICE_TYPE_COGL")]
    Cogl,

    /// Type Win32.
    #[doc(alias = "CAIRO_DEVICE_TYPE_WIN32")]
    Win32,

    /// Invalid type.
    #[doc(alias = "CAIRO_DEVICE_TYPE_INVALID")]
    Invalid,
    #[doc(hidden)]
    __Unknown(i32),
}

#[doc(hidden)]
impl From<DeviceType> for ffi::cairo_device_type_t {
    fn from(val: DeviceType) -> ffi::cairo_device_type_t {
        match val {
            DeviceType::Ascii => ffi::CAIRO_DEVICE_TYPE_DRM,
            DeviceType::Binary => ffi::CAIRO_DEVICE_TYPE_GL,
            DeviceType::Script => ffi::CAIRO_DEVICE_TYPE_SCRIPT,
            DeviceType::Xcb => ffi::CAIRO_DEVICE_TYPE_XCB,
            DeviceType::Xlib => ffi::CAIRO_DEVICE_TYPE_XLIB,
            DeviceType::Xml => ffi::CAIRO_DEVICE_TYPE_XML,
            DeviceType::Cogl => ffi::CAIRO_DEVICE_TYPE_COGL,
            DeviceType::Win32 => ffi::CAIRO_DEVICE_TYPE_WIN32,
            DeviceType::Invalid => ffi::CAIRO_DEVICE_TYPE_INVALID,
            DeviceType::__Unknown(value) => value,
        }
    }
}

#[doc(hidden)]
impl From<ffi::cairo_device_type_t> for DeviceType {
    fn from(value: ffi::cairo_device_type_t) -> Self {
        match value {
            ffi::CAIRO_DEVICE_TYPE_DRM => Self::Ascii,
            ffi::CAIRO_DEVICE_TYPE_GL => Self::Binary,
            ffi::CAIRO_DEVICE_TYPE_SCRIPT => Self::Script,
            ffi::CAIRO_DEVICE_TYPE_XCB => Self::Xcb,
            ffi::CAIRO_DEVICE_TYPE_XLIB => Self::Xlib,
            ffi::CAIRO_DEVICE_TYPE_XML => Self::Xml,
            ffi::CAIRO_DEVICE_TYPE_COGL => Self::Cogl,
            ffi::CAIRO_DEVICE_TYPE_WIN32 => Self::Win32,
            ffi::CAIRO_DEVICE_TYPE_INVALID => Self::Invalid,
            value => Self::__Unknown(value),
        }
    }
}

#[cfg(feature = "use_glib")]
gvalue_impl!(DeviceType, ffi::gobject::cairo_gobject_device_type_get_type);

#[cfg(test)]
mod tests {
    use super::*;

    #[test]
    #[should_panic]
    fn stride_panics_on_bad_value() {
        let _ = Format::Rgb24.stride_for_width(u32::MAX);
    }

    #[test]
    fn stride_errors_on_large_width() {
        assert!(Format::Rgb24.stride_for_width(i32::MAX as u32).is_err());
    }

    #[test]
    fn stride_works() {
        assert_eq!(Format::Rgb24.stride_for_width(1).unwrap(), 4);
    }
}<|MERGE_RESOLUTION|>--- conflicted
+++ resolved
@@ -78,7 +78,6 @@
     #[doc(alias = "ANTIALIAS_DEFAULT")]
     Default,
 
-    /* method */
     /// Use a bilevel alpha mask.
     #[doc(alias = "ANTIALIAS_NONE")]
     None,
@@ -806,6 +805,7 @@
     /// The pattern is a user providing raster data.
     #[doc(alias = "PATTERN_TYPE_RASTER_SOURCE")]
     RasterSource,
+
     #[doc(hidden)]
     __Unknown(i32),
 }
@@ -862,6 +862,7 @@
     /// Text is rendered with an oblique slant.
     #[doc(alias = "FONT_SLANT_OBLIQUE")]
     Oblique,
+
     #[doc(hidden)]
     __Unknown(i32),
 }
@@ -905,6 +906,7 @@
     /// Bolded font weight.
     #[doc(alias = "FONT_WEIGHT_BOLD")]
     Bold,
+
     #[doc(hidden)]
     __Unknown(i32),
 }
@@ -946,6 +948,7 @@
     /// The clusters in the cluster array map to glyphs in the glyph array from end to start.
     #[doc(alias = "TEXT_CLUSTER_FLAGS_BACKWARD")]
     Backward,
+
     #[doc(hidden)]
     __Unknown(i32),
 }
@@ -1016,6 +1019,7 @@
     #[cfg_attr(docsrs, doc(cfg(feature = "v1_18")))]
     #[doc(alias = "FONT_TYPE_FONT_TYPE_DWRITE")]
     FontTypeDwrite,
+
     #[doc(hidden)]
     __Unknown(i32),
 }
@@ -1080,6 +1084,7 @@
     /// Subpixel elements are arranged vertically with blue at the top.
     #[doc(alias = "SUBPIXEL_ORDER_VBGR")]
     Vbgr,
+
     #[doc(hidden)]
     __Unknown(i32),
 }
@@ -1149,6 +1154,7 @@
     /// Hint outlines to maximize contrast.
     #[doc(alias = "HINT_STYLE_FULL")]
     Full,
+
     #[doc(hidden)]
     __Unknown(i32),
 }
@@ -1204,6 +1210,7 @@
     /// Do hint font metrics.
     #[doc(alias = "HINT_METRICS_ON")]
     On,
+
     #[doc(hidden)]
     __Unknown(i32),
 }
@@ -1510,6 +1517,7 @@
     /// Some fraction of another reference value.
     #[doc(alias = "SVG_UNIT_PERCENT")]
     Percent,
+
     #[doc(hidden)]
     __Unknown(i32),
 }
@@ -1556,34 +1564,7 @@
     }
 }
 
-<<<<<<< HEAD
-#[cfg(all(feature = "svg", feature = "v1_16"))]
-#[cfg_attr(docsrs, doc(cfg(all(feature = "svg", feature = "v1_16"))))]
-impl fmt::Display for SvgUnit {
-    fn fmt(&self, f: &mut fmt::Formatter) -> fmt::Result {
-        write!(
-            f,
-            "Self::{}",
-            match *self {
-                Self::User => "User",
-                Self::Em => "Em",
-                Self::Ex => "Ex",
-                Self::Px => "Px",
-                Self::In => "In",
-                Self::Cm => "Cm",
-                Self::Mm => "Mm",
-                Self::Pt => "Pt",
-                Self::Pc => "Pc",
-                Self::Percent => "Percent",
-                _ => "Unknown",
-            }
-        )
-    }
-}
-
 /// Identifies the memory format of image data.
-=======
->>>>>>> 80444060
 #[derive(Clone, Copy, Debug, PartialEq, Eq)]
 #[non_exhaustive]
 #[doc(alias = "cairo_format_t")]
@@ -1591,24 +1572,6 @@
     /// No such format exists or is supported.
     #[doc(alias = "FORMAT_INVALID")]
     Invalid,
-    /*
-CAIRO_FORMAT_ARGB32
-each pixel is a 32-bit quantity, with alpha in the upper 8 bits, then red, then green, then blue. The 32-bit quantities are stored native-endian. Pre-multiplied alpha is used. (That is, 50% transparent red is 0x80800000, not 0x80ff0000.) (Since 1.0)
-CAIRO_FORMAT_RGB24
-each pixel is a 32-bit quantity, with the upper 8 bits unused. Red, Green, and Blue are stored in the remaining 24 bits in that order. (Since 1.0)
-CAIRO_FORMAT_A8
-each pixel is a 8-bit quantity holding an alpha value. (Since 1.0)
-CAIRO_FORMAT_A1
-each pixel is a 1-bit quantity holding an alpha value. Pixels are packed together into 32-bit quantities. The ordering of the bits matches the endianness of the platform. On a big-endian machine, the first pixel is in the uppermost bit, on a little-endian machine the first pixel is in the least-significant bit. (Since 1.0)
-CAIRO_FORMAT_RGB16_565
-each pixel is a 16-bit quantity with red in the upper 5 bits, then green in the middle 6 bits, and blue in the lower 5 bits. (Since 1.2)
-CAIRO_FORMAT_RGB30
-like RGB24 but with 10bpc. (Since 1.12)
-CAIRO_FORMAT_RGB96F
-3 floats, R, G, B. (Since 1.17.2)
-CAIRO_FORMAT_RGBA128F
-4 floats, R, G, B, A. (Since 1.17.2)
-     */
 
     /// Each pixel is a 32-bit quantity stored native-endian, with alpha in the upper 8 bits, then
     /// red, then green, then blue.
@@ -1643,6 +1606,7 @@
     /// red, green, and blue, in that order.
     #[doc(alias = "FORMAT_RGB30")]
     Rgb30,
+
     #[doc(hidden)]
     __Unknown(i32),
 }
@@ -1717,6 +1681,7 @@
     /// Some contents are inside and some are outside the region.
     #[doc(alias = "REGION_OVERLAP_PART")]
     Part,
+
     #[doc(hidden)]
     __Unknown(i32),
 }
@@ -1803,6 +1768,7 @@
     /// The document's modification date.
     #[doc(alias = "PDF_METADATA_MOD_DATE")]
     ModDate,
+
     #[doc(hidden)]
     __Unknown(i32),
 }
@@ -1843,31 +1809,7 @@
     }
 }
 
-<<<<<<< HEAD
-#[cfg(all(feature = "pdf", feature = "v1_16"))]
-#[cfg_attr(docsrs, doc(cfg(all(feature = "pdf", feature = "v1_16"))))]
-impl fmt::Display for PdfMetadata {
-    fn fmt(&self, f: &mut fmt::Formatter) -> fmt::Result {
-        write!(
-            f,
-            "Self::{}",
-            match *self {
-                Self::Title => "Title",
-                Self::Author => "Author",
-                Self::Subject => "Subject",
-                Self::Keywords => "Keywords",
-                Self::Creator => "Creator",
-                Self::CreateDate => "CreateDate",
-                Self::ModDate => "ModDate",
-                _ => "Unknown",
-            }
-        )
-    }
-}
-
 /// Specify the version of the PDF specification to use when generating a PDF document.
-=======
->>>>>>> 80444060
 #[cfg(feature = "pdf")]
 #[cfg_attr(docsrs, doc(cfg(feature = "pdf")))]
 #[derive(Clone, Copy, Debug, PartialEq, Eq)]
@@ -1893,6 +1835,7 @@
     #[cfg_attr(docsrs, doc(cfg(feature = "v1_18")))]
     #[doc(alias = "PDF_VERSION__1_7")]
     _1_7,
+
     #[doc(hidden)]
     __Unknown(i32),
 }
@@ -1931,30 +1874,7 @@
     }
 }
 
-<<<<<<< HEAD
-#[cfg(feature = "pdf")]
-#[cfg_attr(docsrs, doc(cfg(feature = "pdf")))]
-impl fmt::Display for PdfVersion {
-    fn fmt(&self, f: &mut fmt::Formatter) -> fmt::Result {
-        write!(
-            f,
-            "Self::{}",
-            match *self {
-                Self::_1_4 => "1_4",
-                Self::_1_5 => "1_5",
-                #[cfg(feature = "v1_18")]
-                Self::_1_6 => "1_6",
-                #[cfg(feature = "v1_18")]
-                Self::_1_7 => "1_7",
-                _ => "Unknown",
-            }
-        )
-    }
-}
-
 /// Specify the version of the SVG specification to use when generating an SVG document.
-=======
->>>>>>> 80444060
 #[cfg(feature = "svg")]
 #[cfg_attr(docsrs, doc(cfg(feature = "svg")))]
 #[derive(Clone, Copy, Debug, PartialEq, Eq)]
@@ -1968,6 +1888,7 @@
     /// Version 1.2 of the SVG specification.
     #[doc(alias = "SVG_VERSION__1_2")]
     _1_2,
+
     #[doc(hidden)]
     __Unknown(i32),
 }
@@ -1998,27 +1919,8 @@
     }
 }
 
-<<<<<<< HEAD
-#[cfg(feature = "svg")]
-#[cfg_attr(docsrs, doc(cfg(feature = "svg")))]
-impl fmt::Display for SvgVersion {
-    fn fmt(&self, f: &mut fmt::Formatter) -> fmt::Result {
-        write!(
-            f,
-            "Self::{}",
-            match *self {
-                Self::_1_1 => "1_1",
-                Self::_1_2 => "1_2",
-                _ => "Unknown",
-            }
-        )
-    }
-}
-
 /// Specify the language level of the PostScript Language Reference to use when generating a
 /// PostScript document.
-=======
->>>>>>> 80444060
 #[cfg(feature = "ps")]
 #[cfg_attr(docsrs, doc(cfg(feature = "ps")))]
 #[derive(Clone, Copy, Debug, PartialEq, Eq)]
@@ -2032,6 +1934,7 @@
     /// Language level 3 of the PostScript specification.
     #[doc(alias = "PS_LEVEL__3")]
     _3,
+
     #[doc(hidden)]
     __Unknown(i32),
 }
@@ -2062,28 +1965,9 @@
     }
 }
 
-<<<<<<< HEAD
-#[cfg(feature = "ps")]
-#[cfg_attr(docsrs, doc(cfg(feature = "ps")))]
-impl fmt::Display for PsLevel {
-    fn fmt(&self, f: &mut fmt::Formatter) -> fmt::Result {
-        write!(
-            f,
-            "Self::{}",
-            match *self {
-                Self::_2 => "_2",
-                Self::_3 => "_3",
-                _ => "Unknown",
-            }
-        )
-    }
-}
-
 /// Specify which control point of a [`Mesh`] to set or get.
 ///
 /// [`Mesh`]: crate::Mesh
-=======
->>>>>>> 80444060
 #[derive(Clone, PartialEq, Eq, PartialOrd, Copy, Debug)]
 #[non_exhaustive]
 #[doc(alias = "cairo_mesh_corner_t")]
@@ -2103,6 +1987,7 @@
     /// Mesh corner 3 (the last control point).
     #[doc(alias = "MESH_CORNER_MESH_CORNER3")]
     MeshCorner3,
+
     #[doc(hidden)]
     __Unknown(u32),
 }
@@ -2133,23 +2018,6 @@
     }
 }
 
-<<<<<<< HEAD
-impl fmt::Display for MeshCorner {
-    fn fmt(&self, f: &mut fmt::Formatter) -> fmt::Result {
-        write!(
-            f,
-            "Self::{}",
-            match *self {
-                Self::MeshCorner0 => "MeshCorner0",
-                Self::MeshCorner1 => "MeshCorner1",
-                Self::MeshCorner2 => "MeshCorner2",
-                Self::MeshCorner3 => "MeshCorner3",
-                _ => "Unknown",
-            }
-        )
-    }
-}
-
 /// Flags to control how FreeType renders the glyphs for a particular [`FontFace`].
 ///
 /// FreeType provides the ability to synthesize different glyphs from a base font, which is useful
@@ -2159,8 +2027,6 @@
 ///
 /// [`FontFace`]: crate::FontFace
 /// [`FontExtents`]: crate::FontExtents
-=======
->>>>>>> 80444060
 #[cfg(feature = "freetype")]
 #[cfg_attr(docsrs, doc(cfg(feature = "freetype")))]
 #[derive(Clone, PartialEq, Eq, PartialOrd, Ord, Debug, Copy)]
@@ -2174,6 +2040,7 @@
     /// Slant the glyphs 12 degrees to the right.
     #[doc(alias = "CAIRO_FT_SYNTHESIZE_OBLIQUE")]
     Oblique,
+
     #[doc(hidden)]
     __Unknown(u32),
 }
@@ -2204,26 +2071,7 @@
     }
 }
 
-<<<<<<< HEAD
-#[cfg(feature = "freetype")]
-#[cfg_attr(docsrs, doc(cfg(feature = "freetype")))]
-impl fmt::Display for FtSynthesize {
-    fn fmt(&self, f: &mut fmt::Formatter) -> fmt::Result {
-        write!(
-            f,
-            "Self::{}",
-            match *self {
-                Self::Bold => "Bold",
-                Self::Oblique => "Oblique",
-                Self::__Unknown(_) => "Unknown",
-            }
-        )
-    }
-}
-
 /// Possible output variants when drawing to a script surface.
-=======
->>>>>>> 80444060
 #[cfg(feature = "script")]
 #[cfg_attr(docsrs, doc(cfg(feature = "script")))]
 #[derive(Clone, PartialEq, Eq, PartialOrd, Ord, Debug, Copy)]
@@ -2237,6 +2085,7 @@
     /// The output will use byte codes.
     #[doc(alias = "CAIRO_SCRIPT_MODE_BINARY")]
     Binary,
+
     #[doc(hidden)]
     __Unknown(i32),
 }
@@ -2267,28 +2116,9 @@
     }
 }
 
-<<<<<<< HEAD
-#[cfg(feature = "script")]
-#[cfg_attr(docsrs, doc(cfg(feature = "script")))]
-impl fmt::Display for ScriptMode {
-    fn fmt(&self, f: &mut fmt::Formatter) -> fmt::Result {
-        write!(
-            f,
-            "Self::{}",
-            match *self {
-                Self::Ascii => "Ascii",
-                Self::Binary => "Binary",
-                Self::__Unknown(_) => "Unknown",
-            }
-        )
-    }
-}
-
 /// Specifies the type of a given [`Device`], also known as "backends" within Cairo.
 ///
 /// [`Device`]: crate::Device
-=======
->>>>>>> 80444060
 #[derive(Clone, PartialEq, Eq, PartialOrd, Debug, Copy)]
 #[non_exhaustive]
 #[doc(alias = "cairo_device_type_t")]
@@ -2328,6 +2158,7 @@
     /// Invalid type.
     #[doc(alias = "CAIRO_DEVICE_TYPE_INVALID")]
     Invalid,
+
     #[doc(hidden)]
     __Unknown(i32),
 }
@@ -2336,8 +2167,8 @@
 impl From<DeviceType> for ffi::cairo_device_type_t {
     fn from(val: DeviceType) -> ffi::cairo_device_type_t {
         match val {
-            DeviceType::Ascii => ffi::CAIRO_DEVICE_TYPE_DRM,
-            DeviceType::Binary => ffi::CAIRO_DEVICE_TYPE_GL,
+            DeviceType::Drm => ffi::CAIRO_DEVICE_TYPE_DRM,
+            DeviceType::Gl => ffi::CAIRO_DEVICE_TYPE_GL,
             DeviceType::Script => ffi::CAIRO_DEVICE_TYPE_SCRIPT,
             DeviceType::Xcb => ffi::CAIRO_DEVICE_TYPE_XCB,
             DeviceType::Xlib => ffi::CAIRO_DEVICE_TYPE_XLIB,
@@ -2354,8 +2185,8 @@
 impl From<ffi::cairo_device_type_t> for DeviceType {
     fn from(value: ffi::cairo_device_type_t) -> Self {
         match value {
-            ffi::CAIRO_DEVICE_TYPE_DRM => Self::Ascii,
-            ffi::CAIRO_DEVICE_TYPE_GL => Self::Binary,
+            ffi::CAIRO_DEVICE_TYPE_DRM => Self::Drm,
+            ffi::CAIRO_DEVICE_TYPE_GL => Self::Gl,
             ffi::CAIRO_DEVICE_TYPE_SCRIPT => Self::Script,
             ffi::CAIRO_DEVICE_TYPE_XCB => Self::Xcb,
             ffi::CAIRO_DEVICE_TYPE_XLIB => Self::Xlib,
