--- conflicted
+++ resolved
@@ -366,7 +366,6 @@
         }
     }
 
-<<<<<<< HEAD
     pub fn get_model(&self) -> Option<gtk::TreeModel> {
         let tmp_pointer = unsafe { ffi::gtk_tree_view_get_model(GTK_TREE_VIEW(self.pointer)) };
 
@@ -384,11 +383,6 @@
         }
     }
 
-    pub fn append_column(&mut self, column: &gtk::TreeViewColumn) -> i32 {
-        unsafe { ffi::gtk_tree_view_append_column(GTK_TREE_VIEW(self.pointer),
-                                                  column.get_pointer()) }
-    }
-=======
     pub fn get_selection(&self) -> Option<TreeSelection> {
         let tmp_pointer = unsafe { ffi::gtk_tree_view_get_selection(GTK_TREE_VIEW(self.pointer)) } as *mut ffi::C_GtkWidget;
         
@@ -398,7 +392,11 @@
             Some(ffi::FFIWidget::wrap(tmp_pointer))
         }
     }
->>>>>>> 4a59dd71
+
+    pub fn append_column(&mut self, column: &gtk::TreeViewColumn) -> i32 {
+        unsafe { ffi::gtk_tree_view_append_column(GTK_TREE_VIEW(self.pointer),
+                                                  column.get_pointer()) }
+    }
 }
 
 impl_drop!(TreeView)
