// This file is part of rgtk.
//
// rgtk is free software: you can redistribute it and/or modify
// it under the terms of the GNU Lesser General Public License as published by
// the Free Software Foundation, either version 3 of the License, or
// (at your option) any later version.
//
// rgtk is distributed in the hope that it will be useful,
// but WITHOUT ANY WARRANTY; without even the implied warranty of
// MERCHANTABILITY or FITNESS FOR A PARTICULAR PURPOSE.  See the
// GNU Lesser General Public License for more details.
//
// You should have received a copy of the GNU Lesser General Public License
// along with rgtk.  If not, see <http://www.gnu.org/licenses/>.

#![allow(non_snake_case)]

use gtk::ffi;

pub fn GTK_WINDOW(widget: *mut ffi::C_GtkWidget) -> *mut ffi::C_GtkWindow {
    unsafe { ffi::cast_GtkWindow(widget) }
}

pub fn GTK_BIN(widget: *mut ffi::C_GtkWidget) -> *mut ffi::C_GtkBin {
    unsafe { ffi::cast_GtkBin(widget) }
}

pub fn GTK_BUTTON(widget: *mut ffi::C_GtkWidget) -> *mut ffi::C_GtkButton {
    unsafe { ffi::cast_GtkButton(widget) }
}

pub fn GTK_CONTAINER(widget: *mut ffi::C_GtkWidget) -> *mut ffi::C_GtkContainer {
    unsafe { ffi::cast_GtkContainer(widget) }
}

pub fn GTK_FRAME(widget: *mut ffi::C_GtkWidget) -> *mut ffi::C_GtkFrame {
    unsafe { ffi::cast_GtkFrame(widget) }
}

pub fn GTK_LABEL(widget: *mut ffi::C_GtkWidget) -> *mut ffi::C_GtkLabel {
    unsafe { ffi::cast_GtkLabel(widget) }
}

pub fn GTK_MISC(widget: *mut ffi::C_GtkWidget) -> *mut ffi::C_GtkMisc {
    unsafe { ffi::cast_GtkMisc(widget) }
}

pub fn GTK_ORIENTABLE(widget: *mut ffi::C_GtkWidget) -> *mut ffi::C_GtkOrientable {
    unsafe { ffi::cast_GtkOrientable(widget) }
}

pub fn GTK_RANGE(widget: *mut ffi::C_GtkWidget) -> *mut ffi::C_GtkRange {
    unsafe { ffi::cast_GtkRange(widget) }
}

pub fn GTK_BOX(widget: *mut ffi::C_GtkWidget) -> *mut ffi::C_GtkBox {
    unsafe { ffi::cast_GtkBox(widget) }

}

pub fn GTK_FIXED(widget: *mut ffi::C_GtkWidget) -> *mut ffi::C_GtkFixed {
    unsafe { ffi::cast_GtkFixed(widget) }

}

pub fn GTK_BUTTONBOX(widget: *mut ffi::C_GtkWidget) -> *mut ffi::C_GtkButtonBox {
    unsafe { ffi::cast_GtkButtonBox(widget) }

}

pub fn GTK_ASPECTFRAME(widget: *mut ffi::C_GtkWidget) -> *mut ffi::C_GtkAspectFrame {
    unsafe { ffi::cast_GtkAspectFrame(widget) }

}

pub fn GTK_FONTBUTTON(widget: *mut ffi::C_GtkWidget) -> *mut ffi::C_GtkFontButton {
    unsafe { ffi::cast_GtkFontButton(widget) }
}

pub fn GTK_TOGGLEBUTTON(widget: *mut ffi::C_GtkWidget) -> *mut ffi::C_GtkToggleButton {
    unsafe { ffi::cast_GtkToggleButton(widget) }
}

pub fn GTK_MENUBUTTON(widget: *mut ffi::C_GtkWidget) -> *mut ffi::C_GtkMenuButton {
    unsafe { ffi::cast_GtkMenuButton(widget) }
}

pub fn GTK_COLORBUTTON(widget: *mut ffi::C_GtkWidget) -> *mut ffi::C_GtkColorButton {
    unsafe { ffi::cast_GtkColorButton(widget) }
}

pub fn GTK_LINKBUTTON(widget: *mut ffi::C_GtkWidget) -> *mut ffi::C_GtkLinkButton {
    unsafe { ffi::cast_GtkLinkButton(widget) }
}

pub fn GTK_SCALEBUTTON(widget: *mut ffi::C_GtkWidget) -> *mut ffi::C_GtkScaleButton {
    unsafe { ffi::cast_GtkScaleButton(widget) }
}

pub fn GTK_GRID(widget: *mut ffi::C_GtkWidget) -> *mut ffi::C_GtkGrid {
    unsafe { ffi::cast_GtkGrid(widget) }
}

pub fn GTK_ENTRY(widget: *mut ffi::C_GtkWidget) -> *mut ffi::C_GtkEntry {
    unsafe { ffi::cast_GtkEntry(widget) }
}

pub fn GTK_SWITCH(widget: *mut ffi::C_GtkWidget) -> *mut ffi::C_GtkSwitch {
    unsafe { ffi::cast_GtkSwitch(widget) }
}

pub fn GTK_SCALE(widget: *mut ffi::C_GtkWidget) -> *mut ffi::C_GtkScale {
    unsafe { ffi::cast_GtkScale(widget) }
}

pub fn GTK_LEVELBAR(widget: *mut ffi::C_GtkWidget) -> *mut ffi::C_GtkLevelBar {
    unsafe { ffi::cast_GtkLevelBar(widget) }
}

pub fn GTK_SEARCHBAR(widget: *mut ffi::C_GtkWidget) -> *mut ffi::C_GtkSearchBar {
    unsafe { ffi::cast_GtkSearchBar(widget) }
}

pub fn GTK_SPINBUTTON(widget: *mut ffi::C_GtkWidget) -> *mut ffi::C_GtkSpinButton {
    unsafe { ffi::cast_GtkSpinButton(widget) }
}

pub fn GTK_SPINNER(widget: *mut ffi::C_GtkWidget) -> *mut ffi::C_GtkSpinner {
    unsafe { ffi::cast_GtkSpinner(widget) }
}

pub fn GTK_PROGRESSBAR(widget: *mut ffi::C_GtkWidget) -> *mut ffi::C_GtkProgressBar {
    unsafe { ffi::cast_GtkProgressBar(widget) }
}

pub fn GTK_ARROW(widget: *mut ffi::C_GtkWidget) -> *mut ffi::C_GtkArrow {
    unsafe { ffi::cast_GtkArrow(widget) }
}

pub fn GTK_CALENDAR(widget: *mut ffi::C_GtkWidget) -> *mut ffi::C_GtkCalendar {
    unsafe { ffi::cast_GtkCalendar(widget) }
}

pub fn GTK_ALIGNMENT(widget: *mut ffi::C_GtkWidget) -> *mut ffi::C_GtkAlignment {
    unsafe { ffi::cast_GtkAlignment(widget) }
}

pub fn GTK_EXPANDER(widget: *mut ffi::C_GtkWidget) -> *mut ffi::C_GtkExpander {
    unsafe { ffi::cast_GtkExpander(widget) }
}

pub fn GTK_PANED(widget: *mut ffi::C_GtkWidget) -> *mut ffi::C_GtkPaned {
    unsafe { ffi::cast_GtkPaned(widget) }
}

pub fn GTK_INFOBAR(widget: *mut ffi::C_GtkWidget) -> *mut ffi::C_GtkInfoBar {
    unsafe { ffi::cast_GtkInfoBar(widget) }
}

pub fn GTK_TOOLSHELL(widget: *mut ffi::C_GtkWidget) -> *mut ffi::C_GtkToolShell {
    unsafe { ffi::cast_GtkToolShell(widget) }
}

pub fn GTK_TOOLBAR(widget: *mut ffi::C_GtkWidget) -> *mut ffi::C_GtkToolbar {
    unsafe { ffi::cast_GtkToolbar(widget) }
}

pub fn GTK_TOOLITEM(widget: *mut ffi::C_GtkWidget) -> *mut ffi::C_GtkToolItem {
    unsafe { ffi::cast_GtkToolItem(widget) }
}

pub fn GTK_SEPARATORTOOLITEM(widget: *mut ffi::C_GtkWidget) -> *mut ffi::C_GtkSeparatorToolItem {
    unsafe { ffi::cast_GtkSeparatorToolItem(widget) }
}

pub fn GTK_TOOLBUTTON(widget: *mut ffi::C_GtkWidget) -> *mut ffi::C_GtkToolButton {
    unsafe { ffi::cast_GtkToolButton(widget) }
}

pub fn GTK_MENUTOOLBUTTON(widget: *mut ffi::C_GtkWidget) -> *mut ffi::C_GtkMenuToolButton {
    unsafe { ffi::cast_GtkMenuToolButton(widget) }
}

pub fn GTK_TOGGLETOOLBUTTON(widget: *mut ffi::C_GtkWidget) -> *mut ffi::C_GtkToggleToolButton {
    unsafe { ffi::cast_GtkToggleToolButton(widget) }
}

pub fn GTK_RADIOTOOLBUTTON(widget: *mut ffi::C_GtkWidget) -> *mut ffi::C_GtkRadioToolButton {
    unsafe { ffi::cast_GtkRadioToolButton(widget) }
}

pub fn GTK_ADJUSTMENT(widget: *mut ffi::C_GtkWidget) -> *mut ffi::C_GtkAdjustment {
    unsafe { ffi::cast_GtkAdjustment(widget) }
}

pub fn GTK_DIALOG(widget: *mut ffi::C_GtkWidget) -> *mut ffi::C_GtkDialog {
    unsafe { ffi::cast_GtkDialog(widget) }
}

pub fn GTK_ABOUT_DIALOG(widget: *mut ffi::C_GtkWidget) -> *mut ffi::C_GtkAboutDialog {
    unsafe { ffi::cast_GtkAboutDialog(widget) }
}

pub fn GTK_MESSAGE_DIALOG(widget: *mut ffi::C_GtkWidget) -> *mut ffi::C_GtkMessageDialog {
    unsafe { ffi::cast_GtkMessageDialog(widget) }
}

pub fn GTK_COLOR_CHOOSER_DIALOG(widget: *mut ffi::C_GtkWidget) -> *mut ffi::C_GtkColorChooserDialog {
    unsafe { ffi::cast_GtkColorChooserDialog(widget) }
}

pub fn GTK_COLOR_CHOOSER(widget: *mut ffi::C_GtkWidget) -> *mut ffi::C_GtkColorChooser {
    unsafe { ffi::cast_GtkColorChooser(widget) }
}

pub fn GTK_NOTEBOOK(widget: *mut ffi::C_GtkWidget) -> *mut ffi::C_GtkNotebook {
    unsafe { ffi::cast_GtkNotebook(widget) }
}

pub fn GTK_STACK(widget: *mut ffi::C_GtkWidget) -> *mut ffi::C_GtkStack {
    unsafe { ffi::cast_GtkStack(widget) }
}

pub fn GTK_STACK_SWITCHER(widget: *mut ffi::C_GtkWidget) -> *mut ffi::C_GtkStackSwitcher {
    unsafe { ffi::cast_GtkStackSwitcher(widget) }
}

pub fn GTK_REVEALER(widget: *mut ffi::C_GtkWidget) -> *mut ffi::C_GtkRevealer {
    unsafe { ffi::cast_GtkRevealer(widget) }
}

pub fn GTK_OVERLAY(widget: *mut ffi::C_GtkWidget) -> *mut ffi::C_GtkOverlay {
    unsafe { ffi::cast_GtkOverlay(widget) }
}

pub fn GTK_SCROLLABLE(widget: *mut ffi::C_GtkWidget) -> *mut ffi::C_GtkScrollable {
    unsafe { ffi::cast_GtkScrollable(widget) }
}

pub fn GTK_LAYOUT(widget: *mut ffi::C_GtkWidget) -> *mut ffi::C_GtkLayout {
    unsafe { ffi::cast_GtkLayout(widget) }
}

pub fn GTK_HEADER_BAR(widget: *mut ffi::C_GtkWidget) -> *mut ffi::C_GtkHeaderBar {
    unsafe { ffi::cast_GtkHeaderBar(widget) }
}

pub fn GTK_FLOW_BOX(widget: *mut ffi::C_GtkWidget) -> *mut ffi::C_GtkFlowBox {
    unsafe { ffi::cast_GtkFlowBox(widget) }
}

pub fn GTK_FLOW_BOX_CHILD(widget: *mut ffi::C_GtkWidget) -> *mut ffi::C_GtkFlowBoxChild {
    unsafe { ffi::cast_GtkFlowBoxChild(widget) }
}

pub fn GTK_LIST_BOX(widget: *mut ffi::C_GtkWidget) -> *mut ffi::C_GtkListBox {
    unsafe { ffi::cast_GtkListBox(widget) }
}

pub fn GTK_LIST_BOX_ROW(widget: *mut ffi::C_GtkWidget) -> *mut ffi::C_GtkListBoxRow {
    unsafe { ffi::cast_GtkListBoxRow(widget) }
}

pub fn GTK_ACTION_BAR(widget: *mut ffi::C_GtkWidget) -> *mut ffi::C_GtkActionBar {
    unsafe { ffi::cast_GtkActionBar(widget) }
}

pub fn GTK_FILE_CHOOSER(widget: *mut ffi::C_GtkWidget) -> *mut ffi::C_GtkFileChooser {
    unsafe { ffi::cast_GtkFileChooser(widget) }
}

pub fn GTK_FILE_FILTER(widget: *mut ffi::C_GtkWidget) -> *mut ffi::C_GtkFileFilter {
    unsafe { ffi::cast_GtkFileFilter(widget) }
}

pub fn GTK_APP_CHOOSER(widget: *mut ffi::C_GtkWidget) -> *mut ffi::C_GtkAppChooser {
    unsafe { ffi::cast_GtkAppChooser(widget) }
}

pub fn GTK_APP_CHOOSER_DIALOG(widget: *mut ffi::C_GtkWidget) -> *mut ffi::C_GtkAppChooserDialog {
    unsafe { ffi::cast_GtkAppChooserDialog(widget) }
}

pub fn GTK_FONT_CHOOSER(widget: *mut ffi::C_GtkWidget) -> *mut ffi::C_GtkFontChooser {
    unsafe { ffi::cast_GtkFontChooser(widget) }
}

pub fn GTK_FONT_CHOOSER_DIALOG(widget: *mut ffi::C_GtkWidget) -> *mut ffi::C_GtkFontChooserDialog {
    unsafe { ffi::cast_GtkFontChooserDialog(widget) }
}

pub fn GTK_APP_INFO(widget: *mut ffi::C_GtkWidget) -> *mut ffi::C_GAppInfo {
    unsafe { ffi::cast_GtkAppInfo(widget) }
}

pub fn GTK_APP_LAUNCH_CONTEXT(widget: *mut ffi::C_GtkWidget) -> *mut ffi::C_GAppLaunchContext {
    unsafe { ffi::cast_GtkAppLaunchContext(widget) }
}

pub fn GTK_PAGE_SETUP(widget: *mut ffi::C_GtkWidget) -> *mut ffi::C_GtkPageSetup {
    unsafe { ffi::cast_GtkPageSetup(widget) }
}

pub fn GTK_PAPER_SIZE(widget: *mut ffi::C_GtkWidget) -> *mut ffi::C_GtkPaperSize {
    unsafe { ffi::cast_GtkPaperSize(widget) }
}

/*pub fn GTK_PAGE_SETUP_UNIX_DIALOG(widget: *mut ffi::C_GtkWidget) -> *mut ffi::C_PageSetupUnixDialog {
    unsafe{ ffi::cast_PageSetupUnixDialog(widget) }
}*/

pub fn GTK_PRINT_SETTINGS(widget: *mut ffi::C_GtkWidget) -> *mut ffi::C_GtkPrintSettings {
    unsafe { ffi::cast_GtkPrintSettings(widget) }
}

pub fn GTK_RECENT_CHOOSER_DIALOG(widget: *mut ffi::C_GtkWidget) -> *mut ffi::C_GtkRecentChooserDialog {
    unsafe { ffi::cast_GtkRecentChooserDialog(widget) }
}

pub fn GTK_RECENT_MANAGER(widget: *mut ffi::C_GtkWidget) -> *mut ffi::C_GtkRecentManager {
    unsafe { ffi::cast_GtkRecentManager(widget) }
}

pub fn GTK_RECENT_CHOOSER(widget: *mut ffi::C_GtkWidget) -> *mut ffi::C_GtkRecentChooser {
    unsafe { ffi::cast_GtkRecentChooser(widget) }
}

pub fn GTK_RECENT_FILTER(widget: *mut ffi::C_GtkWidget) -> *mut ffi::C_GtkRecentFilter {
    unsafe { ffi::cast_GtkRecentFilter(widget) }
}

pub fn GTK_RECENT_INFO(widget: *mut ffi::C_GtkWidget) -> *mut ffi::C_GtkRecentInfo {
    unsafe { ffi::cast_GtkRecentInfo(widget) }
}

pub fn GTK_EDITABLE(widget: *mut ffi::C_GtkWidget) -> *mut ffi::C_GtkEditable {
    unsafe { ffi::cast_GtkEditable(widget) }
}

pub fn GTK_TEXT_VIEW(widget: *mut ffi::C_GtkWidget) -> *mut ffi::C_GtkTextView {
    unsafe { ffi::cast_GtkTextView(widget) }
}

pub fn GTK_TEXT_BUFFER(widget: *mut ffi::C_GtkWidget) -> *mut ffi::C_GtkTextBuffer {
    unsafe { ffi::cast_GtkTextBuffer(widget) }
}

pub fn GTK_TEXT_TAG_TABLE(widget: *mut ffi::C_GtkWidget) -> *mut ffi::C_GtkTextTagTable{
    unsafe { ffi::cast_GtkTextTagTable(widget) }
}

pub fn GTK_SCROLLED_WINDOW(widget: *mut ffi::C_GtkWidget) -> *mut ffi::C_GtkScrolledWindow {
    unsafe { ffi::cast_GtkScrolledWindow(widget) }
}

pub fn GTK_RADIOBUTTON(widget: *mut ffi::C_GtkWidget) -> *mut ffi::C_GtkRadioButton {
    unsafe { ffi::cast_GtkRadioButton(widget) }
}

pub fn GTK_CELL_RENDERER(widget: *mut ffi::C_GtkWidget) -> *mut ffi::C_GtkCellRenderer {
    unsafe { ffi::cast_GtkCellRenderer(widget) }
}

pub fn GTK_TREE_VIEW(widget: *mut ffi::C_GtkWidget) -> *mut ffi::C_GtkTreeView {
    unsafe { ffi::cast_GtkTreeView(widget) }
}

pub fn GTK_MENU_SHELL(widget: *mut ffi::C_GtkWidget) -> *mut ffi::C_GtkMenuShell {
    unsafe { ffi::cast_GtkMenuShell(widget) }
}

pub fn GTK_MENU_ITEM(widget: *mut ffi::C_GtkWidget) -> *mut ffi::C_GtkMenuItem {
    unsafe { ffi::cast_GtkMenuItem(widget) }
}

pub fn GTK_CHECK_MENU_ITEM(widget: *mut ffi::C_GtkWidget) -> *mut ffi::C_GtkCheckMenuItem {
    unsafe { ffi::cast_GtkCheckMenuItem(widget) }
}

pub fn GTK_VIEWPORT(widget: *mut ffi::C_GtkWidget) -> *mut ffi::C_GtkViewport {
    unsafe { ffi::cast_GtkViewport(widget) }
}

pub fn GTK_STATUSBAR(widget: *mut ffi::C_GtkWidget) -> *mut ffi::C_GtkStatusbar {
    unsafe { ffi::cast_GtkStatusbar(widget) }
}

pub fn GTK_CELL_EDITABLE(widget: *mut ffi::C_GtkWidget) -> *mut ffi::C_GtkCellEditable {
    unsafe { ffi::cast_GtkCellEditable(widget) }
}

pub fn GTK_CELL_RENDERER_TEXT(widget: *mut ffi::C_GtkWidget) -> *mut ffi::C_GtkCellRendererText {
    unsafe { ffi::cast_GtkCellRendererText(widget) }
}

pub fn GTK_LOCKBUTTON(widget: *mut ffi::C_GtkWidget) -> *mut ffi::C_GtkLockButton {
    unsafe { ffi::cast_GtkLockButton(widget) }
}

pub fn GTK_ACTIONABLE(widget: *mut ffi::C_GtkWidget) -> *mut ffi::C_GtkActionable {
    unsafe { ffi::cast_GtkActionable(widget) }
}

pub fn GTK_CELL_LAYOUT(widget: *mut ffi::C_GtkWidget) -> *mut ffi::C_GtkCellLayout {
    unsafe { ffi::cast_GtkCellLayout(widget) }
}

pub fn GTK_ENTRY_COMPLETION(widget: *mut ffi::C_GtkWidget) -> *mut ffi::C_GtkEntryCompletion {
    unsafe { ffi::cast_GtkEntryCompletion(widget) }
}

pub fn GTK_ICON_VIEW(widget: *mut ffi::C_GtkWidget) -> *mut ffi::C_GtkIconView {
    unsafe { ffi::cast_GtkIconView(widget) }
}

pub fn GTK_TREE_SELECTION(widget: *mut ffi::C_GtkWidget) -> *mut ffi::C_GtkTreeSelection {
    unsafe { ffi::cast_GtkTreeSelection(widget) }
}

pub fn GTK_IMAGE(widget: *mut ffi::C_GtkWidget) -> *mut ffi::C_GtkImage {
    unsafe { ffi::cast_GtkImage(widget) }
}

<<<<<<< HEAD
pub fn GTK_TREE_MODEL_FROM_LIST_STORE(store: *mut ffi::C_GtkListStore) -> *mut ffi::C_GtkTreeModel {
    unsafe { ffi::cast_GtkTreeModelFromListStore(store) }
}

pub fn GTK_LIST_STORE_FROM_TREE_MODEL(model: *mut ffi::C_GtkTreeModel) -> *mut ffi::C_GtkListStore {
    unsafe { ffi::cast_GtkListStoreFromTreeModel(model) }
}

pub fn GTK_TREE_MODEL_FROM_TREE_STORE(store: *mut ffi::C_GtkTreeStore) -> *mut ffi::C_GtkTreeModel {
    unsafe { ffi::cast_GtkTreeModelFromTreeStore(store) }
}

pub fn GTK_TREE_STORE_FROM_TREE_MODEL(model: *mut ffi::C_GtkTreeModel) -> *mut ffi::C_GtkTreeStore {
    unsafe { ffi::cast_GtkTreeStoreFromTreeModel(model) }
=======
pub fn GTK_RECENT_CHOOSER_WIDGET(widget: *mut ffi::C_GtkWidget) -> *mut ffi::C_GtkRecentChooserWidget {
    unsafe { ffi::cast_GtkRecentChooserWidget(widget) }
>>>>>>> f5f61411
}<|MERGE_RESOLUTION|>--- conflicted
+++ resolved
@@ -421,7 +421,10 @@
     unsafe { ffi::cast_GtkImage(widget) }
 }
 
-<<<<<<< HEAD
+pub fn GTK_RECENT_CHOOSER_WIDGET(widget: *mut ffi::C_GtkWidget) -> *mut ffi::C_GtkRecentChooserWidget {
+    unsafe { ffi::cast_GtkRecentChooserWidget(widget) }
+}
+
 pub fn GTK_TREE_MODEL_FROM_LIST_STORE(store: *mut ffi::C_GtkListStore) -> *mut ffi::C_GtkTreeModel {
     unsafe { ffi::cast_GtkTreeModelFromListStore(store) }
 }
@@ -436,8 +439,4 @@
 
 pub fn GTK_TREE_STORE_FROM_TREE_MODEL(model: *mut ffi::C_GtkTreeModel) -> *mut ffi::C_GtkTreeStore {
     unsafe { ffi::cast_GtkTreeStoreFromTreeModel(model) }
-=======
-pub fn GTK_RECENT_CHOOSER_WIDGET(widget: *mut ffi::C_GtkWidget) -> *mut ffi::C_GtkRecentChooserWidget {
-    unsafe { ffi::cast_GtkRecentChooserWidget(widget) }
->>>>>>> f5f61411
 }