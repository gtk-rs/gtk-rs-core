// Copyright 2013-2015, The Rust-GNOME Project Developers.
// See the COPYRIGHT file at the top-level directory of this distribution.
// Licensed under the MIT license, see the LICENSE file or <http://opensource.org/licenses/MIT>

//! A button which pops up a scale

use std::ptr;
use glib::translate::*;
use glib::types;
use ffi;
<<<<<<< HEAD

use object::{Object, Downcast, Upcast};
use super::widget::Widget;
use Adjustment;
use IconSize;
=======
>>>>>>> c94d58e9

/// ScaleButton — A button which pops up a scale
pub type ScaleButton = Object<ffi::GtkScaleButton>;

unsafe impl Upcast<Widget> for ScaleButton { }
unsafe impl Upcast<super::container::Container> for ScaleButton { }
unsafe impl Upcast<super::bin::Bin> for ScaleButton { }
unsafe impl Upcast<super::button::Button> for ScaleButton { }

unsafe impl Upcast<super::actionable::Actionable> for ScaleButton { }
unsafe impl Upcast<::builder::Buildable> for ScaleButton { }
unsafe impl Upcast<super::orientable::Orientable> for ScaleButton { }

impl ScaleButton {
    /// Creates a GtkScaleButton, with a range between `min` and `max`,
    /// with a stepping of `step`.
    // FIXME: icons -> last parameter
<<<<<<< HEAD
    pub fn new(size: IconSize, min: f64, max: f64, step: f64) -> ScaleButton {
        unsafe {
            Widget::from_glib_none(
                ffi::gtk_scale_button_new(size, min, max, step, ptr::null()))
                .downcast_unchecked()
        }
=======
    pub fn new(size: i32, min: f64, max: f64, step: f64) -> Option<ScaleButton> {
        let tmp_pointer = unsafe { ffi::gtk_scale_button_new(size, min as c_double, max as c_double, step as c_double, ptr::null_mut()) };
        check_pointer!(tmp_pointer, ScaleButton)
>>>>>>> c94d58e9
    }
}

impl types::StaticType for ScaleButton {
    #[inline]
    fn static_type() -> types::Type {
        unsafe { from_glib(ffi::gtk_scale_button_get_type()) }
    }
}

pub trait ScaleButtonExt {
    /// Sets the `Adjustment` to be used as a model for the ScaleButton’s scale.
    /// See `Range::set_adjustment()` for details.
    fn set_adjustment(&self, adjustment: &Adjustment);
    /// Sets the current value of the scale;
    /// if the value is outside the minimum or maximum range values,
    /// it will be clamped to fit inside them.
    /// The scale button emits the `value-changed` signal if the value changes.
    fn set_value(&self, value: f64);
    /// Gets the current value of the scale button.
    fn get_value(&self) -> f64;
    /// Gets the `Adjustment` associated with the ScaleButton’s scale.
    /// See `Range::get_adjustment()` for details.
    fn get_adjustment(&self) -> Adjustment;
}

impl<O: Upcast<ScaleButton>> ScaleButtonExt for O {
    fn set_adjustment(&self, adjustment: &Adjustment) -> () {
        unsafe {
            ffi::gtk_scale_button_set_adjustment(self.upcast().to_glib_none().0,
                adjustment.to_glib_none().0);
        }
    }

    fn set_value(&self, value: f64) -> () {
        unsafe {
            ffi::gtk_scale_button_set_value(self.upcast().to_glib_none().0, value);
        }
    }

    fn get_value(&self) -> f64 {
        unsafe {
            ffi::gtk_scale_button_get_value(self.upcast().to_glib_none().0)
        }
    }

    fn get_adjustment(&self) -> Adjustment {
        unsafe {
            from_glib_none(ffi::gtk_scale_button_get_adjustment(self.upcast().to_glib_none().0))
        }
    }
}<|MERGE_RESOLUTION|>--- conflicted
+++ resolved
@@ -8,14 +8,10 @@
 use glib::translate::*;
 use glib::types;
 use ffi;
-<<<<<<< HEAD
 
 use object::{Object, Downcast, Upcast};
 use super::widget::Widget;
 use Adjustment;
-use IconSize;
-=======
->>>>>>> c94d58e9
 
 /// ScaleButton — A button which pops up a scale
 pub type ScaleButton = Object<ffi::GtkScaleButton>;
@@ -33,18 +29,12 @@
     /// Creates a GtkScaleButton, with a range between `min` and `max`,
     /// with a stepping of `step`.
     // FIXME: icons -> last parameter
-<<<<<<< HEAD
-    pub fn new(size: IconSize, min: f64, max: f64, step: f64) -> ScaleButton {
+    pub fn new(size: i32, min: f64, max: f64, step: f64) -> ScaleButton {
         unsafe {
             Widget::from_glib_none(
-                ffi::gtk_scale_button_new(size, min, max, step, ptr::null()))
+                ffi::gtk_scale_button_new(size, min, max, step, ptr::null_mut()))
                 .downcast_unchecked()
         }
-=======
-    pub fn new(size: i32, min: f64, max: f64, step: f64) -> Option<ScaleButton> {
-        let tmp_pointer = unsafe { ffi::gtk_scale_button_new(size, min as c_double, max as c_double, step as c_double, ptr::null_mut()) };
-        check_pointer!(tmp_pointer, ScaleButton)
->>>>>>> c94d58e9
     }
 }
 
