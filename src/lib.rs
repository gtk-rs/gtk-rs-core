--- conflicted
+++ resolved
@@ -1,44 +1,6 @@
-// Copyright 2013-2015, The Gtk-rs Project Developers.
+// Copyright 2013-2016, The Gtk-rs Project Developers.
 // See the COPYRIGHT file at the top-level directory of this distribution.
 // Licensed under the MIT license, see the LICENSE file or <http://opensource.org/licenses/MIT>
-
-<<<<<<< HEAD
-//#![macro_use]
-
-#![allow(dead_code)] // TODO: drop this
-#![allow(raw_pointer_derive)]
-=======
-/*!
-
-Bindings and wrappers for __GTK__
-
-To implement __GTK+__ inheritance in rust, we implemented gtk superclasses as traits
-located in `rgtk::self::traits::*`. The various widgets implement these traits and
-live in `rgtk::gtk::widgets::*` and are rexported into `rgtk::gtk::*`.
-
-GTK Inheritance in rgtk
-======================
-
-You probably know but __Gtk+__ uses its own GObject system: inherited class and interface.
-
-To respect this design I follow a special design on __rgtk__:
-
-* Interface -> Implement them on a trait with only default methods.
-* Class -> Implement the construct on the class impl and other methods on a traits.
-* Sub-class -> Implement all the methods on the class.
-
-Exemple for GtkOrientable, GtkBox, GtkButtonBox:
-
-GtkOrientable is an interface with all the methods implemented as default method of the trait self::traits::Orientable.
-
-GtkBox is a class with constructors implemented on the struct `gtk::Box`, and the other method as default methods of the trait `self::traits::Box`. So `gtk::Box` implements `self::traits::Orientable` and `self::traits::Box`.
-
-GtkButtonBox is a sub-class of GtkBox, the struct `gtk::ButtonBox` implements all the methods of GtkButtonBox and the traits `self::traits::Orientable` and `self::traits::Box`.
-
-Finally all the gtk widgets implement the trait self::traits::Widget.
-*/
-
->>>>>>> 8df20a3a
 
 extern crate libc;
 
@@ -154,7 +116,6 @@
 pub const STYLE_PROVIDER_PRIORITY_USER: i32 = ffi::GTK_STYLE_PROVIDER_PRIORITY_USER;
 
 
-pub mod prelude;
 #[macro_use]
 mod rt;
 
@@ -187,10 +148,12 @@
 mod widget;
 mod window;
 
+pub mod prelude;
+
 pub use auto::*;
 
+pub use app_chooser::AppChooser;
 pub use builder::{Builder, Buildable};
-pub use app_chooser::AppChooser;
 pub use color_chooser::ColorChooser;
 pub use entry_buffer::EntryBuffer;
 pub use lock_button::LockButton;
@@ -226,316 +189,4 @@
     idle_add,
     timeout_add,
     timeout_add_seconds,
-};
-
-<<<<<<< HEAD
-=======
-// ---------------- cut ----------------
-
-/*
-
-/// GTK Widgets for all versions
->>>>>>> 8df20a3a
-pub use self::widgets::{
-    CssProvider,
-    StyleContext,
-    Widget,
-    Window,
-    Label,
-    Button,
-    Box,
-    ButtonBox,
-    Frame,
-    AspectFrame,
-    Fixed,
-    Separator,
-    FontButton,
-    ToggleButton,
-    CheckButton,
-    ColorButton,
-    LinkButton,
-    Adjustment,
-    ScaleButton,
-    VolumeButton,
-    Grid,
-    Switch,
-    Range,
-    Scale,
-    SpinButton,
-    Spinner,
-    Image,
-    ProgressBar,
-    Arrow,
-    Calendar,
-    Alignment,
-    Expander,
-    Paned,
-    InfoBar,
-    Toolbar,
-    ToolItem,
-    SeparatorToolItem,
-    ToolButton,
-    ToggleToolButton,
-    MenuToolButton,
-    Dialog,
-    AboutDialog,
-    ColorChooserDialog,
-    FontChooserDialog,
-    MessageDialog,
-    NoteBook,
-    Overlay,
-    Layout,
-    FileFilter,
-    FileChooserDialog,
-    AppInfo,
-    AppLaunchContext,
-    AppChooserDialog,
-    DrawingArea,
-    PageSetup,
-    PaperSize,
-    PrintSettings,
-    RecentChooserDialog,
-    //PageSetupUnixDialog
-    RecentInfo,
-    RecentFilter,
-    RecentFilterInfo,
-    RecentData,
-    RecentManager,
-    TextView,
-    TextBuffer,
-    TextTagTable,
-    ScrolledWindow,
-    RadioButton,
-    TreeView,
-    TreeViewColumn,
-    TreePath,
-    TreeIter,
-    TreeModel,
-    ListStore,
-    TreeStore,
-    MenuItem,
-    SeparatorMenuItem,
-    CheckMenuItem,
-    ScrollBar,
-    Viewport,
-    StatusBar,
-    CellRendererText,
-    CellRendererToggle,
-    LockButton,
-    EntryCompletion,
-    IconView,
-    TreeSelection,
-    RecentChooserWidget,
-    ComboBox,
-    //g_type,
-    ComboBoxText,
-    TextMark,
-    TextTag,
-    TextAttributes,
-    TextIter,
-    TextChildAnchor,
-    ToolPalette,
-    ToolItemGroup,
-    SizeGroup,
-    AppChooserWidget,
-    FileChooserWidget,
-    ColorChooserWidget,
-    FontChooserWidget,
-    EventBox,
-    StatusIcon,
-    Menu,
-};
-
-#[cfg(target_os = "linux")]
-pub use self::widgets::{Socket};
-
-#[cfg(gtk_3_6)]
-pub use self::widgets::{
-    MenuButton,
-    LevelBar,
-};
-
-#[cfg(gtk_3_10)]
-pub use self::widgets::{
-    SearchEntry,
-    SearchBar,
-    Stack,
-    StackSwitcher,
-    Revealer,
-    HeaderBar,
-    ListBox,
-    ListBoxRow,
-    PlacesSidebar,
-};
-
-#[cfg(gtk_3_12)]
-pub use self::widgets::{
-    FlowBox,
-    FlowBoxChild,
-    ActionBar,
-    Popover,
-};
-
-#[cfg(gtk_3_16)]
-pub use self::widgets::{
-    PopoverMenu,
-    StackSidebar,
-    GLArea,
-};
-
-pub use ffi::GtkAccelFlags as AccelFlags;
-pub use ffi::GtkAlign as Align;
-pub use ffi::GtkArrowPlacement as ArrowPlacement;
-pub use ffi::GtkArrowType as ArrowType;
-pub use ffi::GtkAttachOptions as AttachOptions;
-pub use ffi::GtkBorderStyle as BorderStyle;
-pub use ffi::GtkBuilderError as BuilderError;
-pub use ffi::GtkButtonBoxStyle as ButtonBoxStyle;
-pub use ffi::GtkButtonsType as ButtonsType;
-pub use ffi::GtkCalendarDisplayOptions as CalendarDisplayOptions;
-pub use ffi::GtkCellRendererState as CellRendererState;
-pub use ffi::GtkCornerType as CornerType;
-pub use ffi::GtkDeleteType as DeleteType;
-pub use ffi::GtkDestDefaults as DestDefaults;
-pub use ffi::GtkDialogFlags as DialogFlags;
-pub use ffi::GtkDirectionType as DirectionType;
-pub use ffi::GtkDragResult as DragResult;
-pub use ffi::GtkEntryIconPosition as EntryIconPosition;
-pub use ffi::GtkExpanderStyle as ExpanderStyle;
-pub use ffi::GtkFileChooserAction as FileChooserAction;
-pub use ffi::GtkFileFilterFlags as FileFilterFlags;
-pub use ffi::GtkIMPreeditStyle as IMPreeditStyle;
-pub use ffi::GtkIMStatusStyle as IMStatusStyle;
-pub use ffi::GtkIconSize as IconSize;
-pub use ffi::GtkIconViewDropPosition as IconViewDropPosition;
-pub use ffi::GtkImageType as ImageType;
-pub use ffi::GtkInputHints as InputHints;
-pub use ffi::GtkInputPurpose as InputPurpose;
-pub use ffi::GtkJunctionSides as JunctionSides;
-pub use ffi::GtkJustification as Justification;
-pub use ffi::GtkLevelBarMode as LevelBarMode;
-pub use ffi::GtkLicense as License;
-pub use ffi::GtkMessageType as MessageType;
-pub use ffi::GtkMovementStep as MovementStep;
-pub use ffi::GtkNumberUpLayout as NumberUpLayout;
-pub use ffi::GtkOrientation as Orientation;
-pub use ffi::GtkPackType as PackType;
-pub use ffi::GtkPageOrientation as PageOrientation;
-pub use ffi::GtkPageSet as PageSet;
-pub use ffi::GtkPathPriorityType as PathPriorityType;
-pub use ffi::GtkPathType as PathType;
-pub use ffi::GtkPlacesOpenFlags as PlacesOpenFlags;
-pub use ffi::GtkPolicyType as PolicyType;
-pub use ffi::GtkPositionType as PositionType;
-pub use ffi::GtkPrintPages as PrintPages;
-pub use ffi::GtkRecentFilterFlags as RecentFilterFlags;
-pub use ffi::GtkRecentSortType as RecentSortType;
-pub use ffi::GtkRegionFlags as RegionFlags;
-pub use ffi::GtkReliefStyle as ReliefStyle;
-pub use ffi::GtkResizeMode as ResizeMode;
-pub use ffi::GtkResponseType as ResponseType;
-pub use ffi::GtkRevealerTransitionType as RevealerTransitionType;
-pub use ffi::GtkScrollStep as ScrollStep;
-pub use ffi::GtkScrollType as ScrollType;
-pub use ffi::GtkScrollablePolicy as ScrollablePolicy;
-pub use ffi::GtkSelectionMode as SelectionMode;
-pub use ffi::GtkSensitivityType as SensitivityType;
-pub use ffi::GtkShadowType as ShadowType;
-pub use ffi::GtkSizeGroupMode as SizeGroupMode;
-pub use ffi::GtkSizeRequestMode as SizeRequestMode;
-pub use ffi::GtkSortType as SortType;
-pub use ffi::GtkSpinButtonUpdatePolicy as SpinButtonUpdatePolicy;
-pub use ffi::GtkSpinType as SpinType;
-pub use ffi::GtkStackTransitionType as StackTransitionType;
-pub use ffi::GtkStateFlags as StateFlags;
-pub use ffi::GtkStateType as StateType;
-pub use ffi::GtkTextDirection as TextDirection;
-pub use ffi::GtkTextSearchFlags as TextSearchFlags;
-pub use ffi::GtkTextWindowType as TextWindowType;
-pub use ffi::GtkToolPaletteDragTargets as ToolPaletteDragTargets;
-pub use ffi::GtkToolbarStyle as ToolbarStyle;
-pub use ffi::GtkTreeModelFlags as TreeModelFlags;
-pub use ffi::GtkTreeViewColumnSizing as TreeViewColumnSizing;
-pub use ffi::GtkTreeViewGridLines as TreeViewGridLines;
-pub use ffi::GtkUnit as Unit;
-pub use ffi::GtkWidgetHelpType as WidgetHelpType;
-pub use ffi::GtkWindowPosition as WindowPosition;
-pub use ffi::GtkWindowType as WindowType;
-pub use ffi::GtkWrapMode as WrapMode;
-
-pub use self::traits::FFIWidget;
-pub use self::traits::StyleProviderTrait;
-pub use self::traits::GObjectTrait;
-pub use self::traits::BoxTrait;
-pub use self::traits::ActionableTrait;
-pub use self::traits::AppChooserTrait;
-pub use self::traits::BinTrait;
-pub use self::traits::ButtonTrait;
-pub use self::traits::ButtonSignals;
-pub use self::traits::CellEditableTrait;
-pub use self::traits::CellLayoutTrait;
-pub use self::traits::CellRendererTrait;
-pub use self::traits::CheckMenuItemTrait;
-pub use self::traits::ColorChooserTrait;
-pub use self::traits::ComboBoxTrait;
-pub use self::traits::ContainerTrait;
-pub use self::traits::DialogButtons;
-pub use self::traits::DialogTrait;
-pub use self::traits::EditableTrait;
-pub use self::traits::EntryTrait;
-pub use self::traits::FileChooserTrait;
-pub use self::traits::FontChooserTrait;
-pub use self::traits::FrameTrait;
-pub use self::traits::LabelTrait;
-pub use self::traits::MenuItemTrait;
-pub use self::traits::MenuShellTrait;
-pub use self::traits::MiscTrait;
-pub use self::traits::OrientableTrait;
-pub use self::traits::RangeTrait;
-pub use self::traits::RecentChooserTrait;
-pub use self::traits::ScaleButtonTrait;
-pub use self::traits::ScrollableTrait;
-pub use self::traits::ScrolledWindowTrait;
-pub use self::traits::TextBufferTrait;
-pub use self::traits::ToggleButtonTrait;
-pub use self::traits::ToggleToolButtonTrait;
-pub use self::traits::ToolButtonTrait;
-pub use self::traits::ToolButtonSignals;
-pub use self::traits::ToolItemTrait;
-pub use self::traits::ToolShellTrait;
-pub use self::traits::WidgetTrait;
-pub use self::traits::WidgetSignals;
-pub use self::traits::WindowTrait;
-
-pub use self::traits::style_provider::{
-    STYLE_PROVIDER_PRIORITY_FALLBACK,
-    STYLE_PROVIDER_PRIORITY_THEME,
-    STYLE_PROVIDER_PRIORITY_SETTINGS,
-    STYLE_PROVIDER_PRIORITY_APPLICATION,
-    STYLE_PROVIDER_PRIORITY_USER
-};
-
-pub const DIALOG_MODAL: DialogFlags = ffi::GTK_DIALOG_MODAL;
-
-<<<<<<< HEAD
-pub use self::types::{
-    Tooltip,
-};
-=======
-/// GTK various struct
-pub struct Tooltip;
-
-#[macro_use]
-mod rt;
->>>>>>> 8df20a3a
-
-#[macro_use]
-mod rt;
-
-mod macros;
-mod cast;
-
-pub mod traits;
-pub mod signal;
-pub mod widgets;
-*/+};