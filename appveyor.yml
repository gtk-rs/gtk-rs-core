--- conflicted
+++ resolved
@@ -55,15 +55,8 @@
 build_script:
   - rustc -V
   - mkdir .cargo
-<<<<<<< HEAD
-  - echo paths = ["glib", "glib/glib-sys"] > .cargo\config
+  - echo paths = ["glib"] > .cargo\config
   - git clone -q --depth 50 -b object_reform https://github.com/gkoz/rust-gnome-glib glib
-=======
-  - echo paths = ["."] > .cargo\config
-  - git clone -q --depth 50 -b pending https://github.com/rust-gnome/examples _examples
-  - cd _examples
-  - "echo Features: %FEATURES%"
->>>>>>> ed25da2e
   - cargo build --features "%FEATURES%"
 
 test: false